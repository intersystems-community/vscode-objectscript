<<<<<<< HEAD
**
!dist/
=======
# Run 'vsce ls' to verify that the following lines exclude everything not needed in the VSIX.

**
!dist/*.js
!dist/*.txt
>>>>>>> 78ee7329
!snippets/
!images/
!syntaxes/
!webview/
!CHANGELOG.md
!LICENSE
!README.md
<<<<<<< HEAD
!*.json
=======
!package.json
!package.nls.json
!language-configuration.json
>>>>>>> 78ee7329
!*.jsonc<|MERGE_RESOLUTION|>--- conflicted
+++ resolved
@@ -1,13 +1,8 @@
-<<<<<<< HEAD
-**
-!dist/
-=======
 # Run 'vsce ls' to verify that the following lines exclude everything not needed in the VSIX.
 
 **
 !dist/*.js
 !dist/*.txt
->>>>>>> 78ee7329
 !snippets/
 !images/
 !syntaxes/
@@ -15,11 +10,7 @@
 !CHANGELOG.md
 !LICENSE
 !README.md
-<<<<<<< HEAD
-!*.json
-=======
 !package.json
 !package.nls.json
 !language-configuration.json
->>>>>>> 78ee7329
 !*.jsonc