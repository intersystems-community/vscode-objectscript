<<<<<<< HEAD
# vscode-COS
Initial [Caché](http://www.intersystems.com/our-products/cache/cache-overview/) ObjectScript ( COS ) language support for Visual Studio Code

## Features

![example](images/screenshot.png)
=======
# cos-vscode README

This is the README for your extension "cos-vscode". After writing up a brief description, we recommend including the following sections.

## Features

Describe specific features of your extension including screenshots of your extension in action. Image paths are relative to this README file.

For example if there is an image subfolder under your extension project workspace:

\!\[feature X\]\(images/feature-x.png\)

> Tip: Many popular extensions utilize animations. This is an excellent way to show off your extension! We recommend short, focused animations that are easy to follow.

## Requirements

If you have any requirements or dependencies, add a section describing those and how to install and configure them.

## Installation
Download or clone the repo, unpack and copy folder to your $HOME/.vscode/extensions/ on Mac and Linux or the %USERPROFILE%\.vscode\extensions folder on Windows devices.

## Extension Settings

Include if your extension adds any VS Code settings through the `contributes.configuration` extension point.

For example:

This extension contributes the following settings:

* `myExtension.enable`: enable/disable this extension
* `myExtension.thing`: set to `blah` to do something

## Known Issues

Calling out known issues can help limit users opening duplicate issues against your extension.

## Release Notes

Users appreciate release notes as you update your extension.

### 1.0.0

Initial release of ...

### 1.0.1

Fixed issue #.

### 1.1.0

Added features X, Y, and Z.

-----------------------------------------------------------------------------------------------------------

## Working with Markdown

**Note:** You can author your README using Visual Studio Code.  Here are some useful editor keyboard shortcuts:

* Split the editor (`Cmd+\` on OSX or `Ctrl+\` on Windows and Linux)
* Toggle preview (`Shift+CMD+V` on OSX or `Shift+Ctrl+V` on Windows and Linux)
* Press `Ctrl+Space` (Windows, Linux) or `Cmd+Space` (OSX) to see a list of Markdown snippets

### For more information

* [Visual Studio Code's Markdown Support](http://code.visualstudio.com/docs/languages/markdown)
* [Markdown Syntax Reference](https://help.github.com/articles/markdown-basics/)
>>>>>>> b30b9e33

## Notes
Language support based on https://github.com/RustamIbragimov/atom-language-cos<|MERGE_RESOLUTION|>--- conflicted
+++ resolved
@@ -1,78 +1,9 @@
-<<<<<<< HEAD
 # vscode-COS
-Initial [Caché](http://www.intersystems.com/our-products/cache/cache-overview/) ObjectScript ( COS ) language support for Visual Studio Code
+Initial [Cache](http://www.intersystems.com/our-products/cache/cache-overview/) ObjectScript ( COS ) language support for Visual Studio Code
 
 ## Features
 
 ![example](images/screenshot.png)
-=======
-# cos-vscode README
-
-This is the README for your extension "cos-vscode". After writing up a brief description, we recommend including the following sections.
-
-## Features
-
-Describe specific features of your extension including screenshots of your extension in action. Image paths are relative to this README file.
-
-For example if there is an image subfolder under your extension project workspace:
-
-\!\[feature X\]\(images/feature-x.png\)
-
-> Tip: Many popular extensions utilize animations. This is an excellent way to show off your extension! We recommend short, focused animations that are easy to follow.
-
-## Requirements
-
-If you have any requirements or dependencies, add a section describing those and how to install and configure them.
-
-## Installation
-Download or clone the repo, unpack and copy folder to your $HOME/.vscode/extensions/ on Mac and Linux or the %USERPROFILE%\.vscode\extensions folder on Windows devices.
-
-## Extension Settings
-
-Include if your extension adds any VS Code settings through the `contributes.configuration` extension point.
-
-For example:
-
-This extension contributes the following settings:
-
-* `myExtension.enable`: enable/disable this extension
-* `myExtension.thing`: set to `blah` to do something
-
-## Known Issues
-
-Calling out known issues can help limit users opening duplicate issues against your extension.
-
-## Release Notes
-
-Users appreciate release notes as you update your extension.
-
-### 1.0.0
-
-Initial release of ...
-
-### 1.0.1
-
-Fixed issue #.
-
-### 1.1.0
-
-Added features X, Y, and Z.
-
------------------------------------------------------------------------------------------------------------
-
-## Working with Markdown
-
-**Note:** You can author your README using Visual Studio Code.  Here are some useful editor keyboard shortcuts:
-
-* Split the editor (`Cmd+\` on OSX or `Ctrl+\` on Windows and Linux)
-* Toggle preview (`Shift+CMD+V` on OSX or `Shift+Ctrl+V` on Windows and Linux)
-* Press `Ctrl+Space` (Windows, Linux) or `Cmd+Space` (OSX) to see a list of Markdown snippets
-
-### For more information
-
-* [Visual Studio Code's Markdown Support](http://code.visualstudio.com/docs/languages/markdown)
-* [Markdown Syntax Reference](https://help.github.com/articles/markdown-basics/)
->>>>>>> b30b9e33
 
 ## Notes
 Language support based on https://github.com/RustamIbragimov/atom-language-cos