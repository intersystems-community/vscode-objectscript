---
layout: default
title: Server-side Editing
permalink: /serverside/
nav_order: 5
---
{: #code-workspaces}
# VS Code Workspaces 

To work with VS Code, you need to open a workspace. A VS Code workspace can be just the root folder of your project. Workspace settings as well as debugging and task configurations are stored in the root folder in a folder called .vscode.

If you need to have more than one root folder in a VS Code workspace, use a feature called multi-root workspaces. See [Multi-root Workspaces](https://code.visualstudio.com/docs/editor/multi-root-workspaces) in the VS Code documentation.

A multi root workspace contains a \*.code-workspace file. The file can have any name followed by *.code-workspace*, for example `test.code-workspace`. The .code-workspace file stores information about what folders are in the workspace. Other settings that would otherwise be stored in the settings.json or launch.json files can be stored in the .code-workspace file. You can optionally have a workspace file even if you are not using the multi-root feature.

To edit a *.code-workspace* file in VS Code using the **InterSystems ObjectScript** extension, select **File > Preferences > Settings** (**Code > Preferences > Settings** on Mac) and select the Workspace level. Search for **objectscript: conn**, and click on *Edit in settings.json*. VS Code opens the *.code-workspace* file for that workspace.

The **InterSystems ObjectScript** extension uses the multi-root workspaces feature to support ObjectScript development on the InterSystems server.

# Configuration for Server-side Editing

You can configure the InterSystems ObjectScript extension to edit code directly on the server, using the [multi-root workspaces](https://code.visualstudio.com/docs/editor/multi-root-workspaces) VS Code feature. This type of configuration is useful in cases where source code is stored in a Source Code Management (SCM) product interfaced to the server. For example you might already be using the Source Control menu in InterSystems Studio or Portal, implemented by a source control class that extends `%Studio.SourceControl.Base`.

First configure the `intersystems.servers` entry for your server, as described in [Configuration](../configuration).

Next create a workspace for editing code directly on the server:

1. Open VS Code. You must perform the following steps starting with no folder or workspace open, so if a folder or workspace is already open, close it.
1. Open the Explorer view if it is not already visible.
1. Click the button labeled **Choose Server and Namespace** in the Explorer view, as shown in the following screen shot:

    ![Explorer view.](../assets/images/ss-explorer-view.png "explorer view")
1. Pick a server from the list, or click the **+** sign to create a new server configuration:

   ![Choose a server.](../assets/images/ss-choose-server.png "choose a server")
1. Enter credentials if prompted.
1. Pick a namespace from the list retrieved from the target server:

   ![Choose a namespace.](../assets/images/ss-choose-namespace.png "choose a namespace")
1. Pick an access mode from the list:

   ![Choose an access type.](../assets/images/ss-access-type.png "choose an access type")
1. If you want to reopen this workspace in the future, use the command **File > Save Workspace As...** to save it as a `.code-workspace` file.

Note that the ObjectScript button is not vivible in the Activity Bar, because the files listed in the Explorer view are all on the server, so it is not needed for this configuration.

The `.code-workspace` file is a JSON file which you can edit directly, as described in the section  [VS Code Workspaces](#code-workspaces). A simple example looks like this:
```json
{
	"folders": [
		{
<<<<<<< HEAD
			"name": "iris184:USER",
			"uri": "isfs://iris184/user"
=======
			"name": "test:USER",
			"uri": "isfs://test:user/"
>>>>>>> bf2d52c0
		}
	],
	"settings": {}
}
```
- The `name` property provides a name for this server-side workspace.
- The `uri` property indicates the location of resources on the server. The supplied value has three components:
   - The first component can be either `isfs` or `isfs-readonly`. These values specify that this folder is on an InterSystems IRIS server. `isfs-readonly` specifies read-only access.
   - The value following `://` specifies the name of the server.
   - The value follosing `/` specifies the namespace.

To add more root folders to your workspace, giving you access to code in a different namespace, or on a different server, use the context menu on your existing root folder to invoke the `Add Server Namespace to Workspace...` command. This command is also available on the Command Palette.

An example of a two-folder workspace in which the second folder gives read-only access to the %SYS namespace:
```json
{
	"folders": [
		{
<<<<<<< HEAD
			"name": "iris184:USER",
			"uri": "isfs://iris184/user"
		},
		{
			"name": "iris184:%SYS (read-only)",
			"uri": "isfs-readonly://iris184/%sys"
=======
			"name": "test:USER",
			"uri": "isfs://test:user/"
		},
		{
			"name": "test:%SYS (read-only)",
			"uri": "isfs-readonly://test:%sys/"
>>>>>>> bf2d52c0
		}
	],
	"settings": {}
}
```

Workspaces can also consist of a mixture of server-side folders and local folders. Use the context menu's `Add Folder to Workspace...` option to add a local folder.

Root folders can be re-sequenced using drag/drop in the Explorer view, or by editing the order their definition objects appear within the `folders` array in the JSON.

## Web Application (CSP) Files

To edit web application files (also known as CSP files) on a server, configure the uri as `isfs://myserver:xxx{csp_application}?csp`

For example, the following uri gives you access to the server-side files of the `/csp/user` application. The `csp`  query parameter is mandatory and the suffix on the server name must specify the correct namespace for the web application.

```
"uri": "isfs://myserver:user/csp/user?csp"
```

Changes you make to files opened from this root folder of your VS Code workspace will be saved onto the server.

## Filters and Display Options

The query string of the `uri` property accepts several parameters that control filtering and display of the server-side entities. The examples below access the USER namespace on the server whose definition is named 'myserver'.

- `isfs://myserver:user?type=cls`, shows only classes
- `isfs://myserver:user?type=rtn`, shows only routines, mac, int and inc files
- `isfs://myserver:user?generated=1`, shows generated files as well as not generated
- `isfs://myserver:user?filter=%Z*.cls,%z*.cls,%Z*.mac`, comma-delimited list of search options, ignores `type`
- `isfs://myserver:user?flat=1`, a flat list of files does not split packages as folders.

The options `flat` and `generated` can be combined with each other, and with `type` or `filter`. If `filter` is specified, `type` is ignored.

## Advanced Workspace Configurations

This section gives examples of some more complex workspace definitions for server-side editing.

Use **File > New File** to create a new file. Add content similar to the following example. Note that `my-project` in the `isfs://` uri, should be the same as the `name` property (i.e. the root display name) of any local folder where specialized settings for the connection are being stored in a `.vscode/settings.json` file.

```json
{
  "folders": [
    {
      "name": "my-project",
      "path": ".",
    },
    {
      "uri": "isfs://my-project",
      "name": "server"
    }
  ],
  "settings": {
    "objectscript.serverSideEditing": true
  }
}
```

Save the file, giving it an arbitrary name with the extension `.code-workspace`. VS Code shows you a button with an offer to open this workspace. Click the button.

When VS Code starts next, you see two folders in the root with the names described in the .code-workspace file. Expand the `server` folder to see code on the configured server and namespace, routines and classes in one place. You can now edit this code. If you have SourceControl class, it should be configured the way, to export files in the same location which used in VS Code workspace.

Example with connection to different namespaces on the same server.
```json
{
  "folders": [
    {
      "name": "myapp",
      "path": ".",
    },
    {
      "uri": "isfs://myapp",
      "name": "server",
    },
    {
      "uri": "isfs://myapp:user",
      "name": "user",
    },
    {
      "uri": "isfs://myapp:%sys",
      "name": "system",
    },
    {
      "uri": "isfs://user@hostname:port?ns=%SYS",
      "name": "system (alternative syntax)",
    }
  ],
  "settings": {
    "files.exclude": {},
    "objectscript.conn": {
      "active": true,
      "username": "_system",
      "password": "SYS",
      "ns": "MYAPP",
      "port": 52773,
    },
    "objectscript.serverSideEditing": true
  }
}
```<|MERGE_RESOLUTION|>--- conflicted
+++ resolved
@@ -49,13 +49,8 @@
 {
 	"folders": [
 		{
-<<<<<<< HEAD
 			"name": "iris184:USER",
 			"uri": "isfs://iris184/user"
-=======
-			"name": "test:USER",
-			"uri": "isfs://test:user/"
->>>>>>> bf2d52c0
 		}
 	],
 	"settings": {}
@@ -74,21 +69,12 @@
 {
 	"folders": [
 		{
-<<<<<<< HEAD
 			"name": "iris184:USER",
 			"uri": "isfs://iris184/user"
 		},
 		{
 			"name": "iris184:%SYS (read-only)",
 			"uri": "isfs-readonly://iris184/%sys"
-=======
-			"name": "test:USER",
-			"uri": "isfs://test:user/"
-		},
-		{
-			"name": "test:%SYS (read-only)",
-			"uri": "isfs-readonly://test:%sys/"
->>>>>>> bf2d52c0
 		}
 	],
 	"settings": {}
