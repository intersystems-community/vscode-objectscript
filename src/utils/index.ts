import fs = require("fs");
import path = require("path");
import { R_OK } from "constants";
import * as url from "url";
import { exec } from "child_process";
import * as vscode from "vscode";
import { config, schemas, workspaceState, terminals, extensionContext, cspApps } from "../extension";
import { getCategory } from "../commands/export";
<<<<<<< HEAD
import { isCSPFile } from "../providers/FileSystemProvider/FileSystemProvider";
=======
import { AtelierAPI } from "../api";
>>>>>>> 3faea6fc

let latestErrorMessage = "";
export const outputChannel: {
  resetError?(): void;
  appendError?(value: string, show?: boolean): void;
} & vscode.OutputChannel = vscode.window.createOutputChannel("ObjectScript", "vscode-objectscript-output");

/// Append Error if no duplicates previous one
outputChannel.appendError = (value: string, show = true): void => {
  if (latestErrorMessage === value) {
    return;
  }
  latestErrorMessage = value;
  outputChannel.appendLine(value);
  show && outputChannel.show(true);
};
outputChannel.resetError = (): void => {
  latestErrorMessage = "";
};

export function outputConsole(data: string[]): void {
  data.forEach((line): void => {
    outputChannel.appendLine(line);
  });
}

import { InputBoxManager } from "./inputBoxManager";
export { InputBoxManager };

// tslint:disable-next-line: interface-name
export interface CurrentFile {
  name: string;
  fileName: string;
  content: string;
  uri: vscode.Uri;
  eol: vscode.EndOfLine;
  workspaceFolder: string;
  uniqueId: string;
}

// For workspace roots in the local filesystem, configName is the root's name
//  which defaults to the folder name, and apiTarget is the same.
// For isfs roots, configName is the uri.authority (i.e. isfs://this-bit/...)
//  which is normally the server name as looked up in intersystems.servers, and
//  apiTarget is the uri.
export interface ConnectionTarget {
  apiTarget: string | vscode.Uri;
  configName: string;
}

/**
 * Get a list of all CSP web apps in the server-namespace that `uri` is connected to.
 */
export function cspAppsForUri(uri: vscode.Uri): string[] {
  const api = new AtelierAPI(uri);
  const key = (
    api.config.serverName && api.config.serverName != ""
      ? `${api.config.serverName}:${api.config.ns}`
      : `${api.config.host}:${api.config.port}${api.config.pathPrefix}:${api.config.ns}`
  ).toLowerCase();
  return cspApps.get(key) ?? [];
}

/**
 * Determine the server name of a local non-ObjectScript file (any file that's not CLS,MAC,INT,INC).
 * @param localPath The full path to the file on disk.
 * @param workspace The workspace the file is in.
 * @param fileExt The extension of the file.
 */
function getServerDocName(localPath: string, workspace: string, fileExt: string): string {
  const workspacePath = uriOfWorkspaceFolder(workspace).fsPath;
  const filePathNoWorkspaceArr = localPath.replace(workspacePath + path.sep, "").split(path.sep);
  if (fileExt !== "dfi") {
    const uri = vscode.Uri.file(localPath);
    return uri.path.slice(uri.path.indexOf(cspAppsForUri(uri).find((cspApp) => uri.path.includes(cspApp + "/"))));
  }
  const { atelier, folder, addCategory } = config("export", workspace);
  const root = [
    typeof folder === "string" && folder.length ? folder : null,
    addCategory ? getCategory(localPath, addCategory) : null,
  ]
    .filter(notNull)
    .join(path.sep);
  let filePath = filePathNoWorkspaceArr.join(path.sep).slice(root.length + path.sep.length);
  if (atelier) {
    filePath = filePath.replaceAll(path.sep, "-");
  }
  return filePath;
}

/**
 * Determine if this non-ObjectScript local file is importable
 * (i.e. is part of a CSP application or is a DFI file).
 * @param file The file to check.
 */
export function isImportableLocalFile(file: vscode.TextDocument): boolean {
  const workspace = currentWorkspaceFolder(file);
  const workspacePath = uriOfWorkspaceFolder(workspace).fsPath;
  const filePathNoWorkspaceArr = file.fileName.replace(workspacePath + path.sep, "").split(path.sep);
  if (file.uri.path.toLowerCase().endsWith(".dfi")) {
    // This is a DFI file, so make sure it matches our export settings
    const { atelier, folder, addCategory } = config("export", workspace);
    const expectedRoot = [
      typeof folder === "string" && folder.length ? folder : null,
      addCategory ? getCategory(file.fileName, addCategory) : null,
    ]
      .filter(notNull)
      .join(path.sep);
    let filePath = filePathNoWorkspaceArr.join(path.sep);
    if (filePath.startsWith(expectedRoot)) {
      filePath = filePath.slice(expectedRoot.length + path.sep.length);
      if ((atelier && !filePath.includes("-")) || !atelier) {
        return true;
      }
    }
  } else {
    return cspAppsForUri(file.uri).findIndex((cspApp) => file.uri.path.includes(cspApp + "/")) != -1;
  }
  return false;
}

export function currentFileFromContent(fileName: string, content: string): CurrentFile {
  const uri = vscode.Uri.file(fileName);
  const workspaceFolder = workspaceFolderOfUri(uri);
  const fileExt = fileName.split(".").pop().toLowerCase();
  let name = "";
  let ext = "";
  if (fileExt === "cls") {
    // Allow Unicode letters
    const match = content.match(/^[ \t]*Class[ \t]+(%?[\p{L}\d]+(?:\.[\p{L}\d]+)+)/imu);
    if (match) {
      [, name, ext = "cls"] = match;
    }
  } else if (fileExt.match(/(mac|int|inc)/i)) {
    const match = content.match(/^ROUTINE ([^\s]+)(?:\s*\[\s*Type\s*=\s*\b([a-z]{3})\b)?/i);
    if (match) {
      [, name, ext = "mac"] = match;
    } else {
      [name, ext = "mac"] = path.basename(fileName).split(".");
    }
  } else {
    name = getServerDocName(fileName, workspaceFolder, fileExt);
    // Need to strip leading / for custom Studio documents which should not be treated as files.
    // e.g. For a custom Studio document Test.ZPM, the variable name would be /Test.ZPM which is
    // not the document name. The document name is Test.ZPM so requests made to the Atelier APIs
    // using the name with the leading / would fail to find the document.
    if (name.charAt(0) === "/") {
      name = name.slice(1);
    }
  }
  if (!name) {
    return null;
  }
  name += ext ? "." + ext.toLowerCase() : "";
  const firstLF = content.indexOf("\n");

  return {
    content,
    fileName,
    uri,
    workspaceFolder,
    name,
    uniqueId: `${workspaceFolder}:${name}`,
    eol: firstLF > 0 && content[firstLF - 1] === "\r" ? vscode.EndOfLine.CRLF : vscode.EndOfLine.LF,
  };
}

export function currentFile(document?: vscode.TextDocument): CurrentFile {
  document =
    document ||
    (vscode.window.activeTextEditor && vscode.window.activeTextEditor.document
      ? vscode.window.activeTextEditor.document
      : null);
  if (!document) {
    return null;
  }
  const fileName = document.fileName;
  const fileExt = fileName.split(".").pop().toLowerCase();
  if (
    !schemas.includes(document.uri.scheme) &&
    (!document ||
      !document.fileName ||
      !document.languageId ||
      !document.languageId.startsWith("objectscript") ||
      document.languageId === "objectscript-output")
  ) {
    // This is a non-InterSystems local file, so check if we can import it
    if (!isImportableLocalFile(document)) {
      return null;
    }
  }
  const eol = document.eol || vscode.EndOfLine.LF;
  const uri = redirectDotvscodeRoot(document.uri);
  const content = document.getText();
  let name = "";
  let ext = "";
  const { query } = url.parse(uri.toString(true), true);
  const csp = query.csp === "" || query.csp === "1";
  if (csp) {
    name = uri.path;
  } else if (fileExt === "cls") {
    // Allow Unicode letters
    const match = content.match(/^[ \t]*Class[ \t]+(%?[\p{L}\d]+(?:\.[\p{L}\d]+)+)/imu);
    if (match) {
      [, name, ext = "cls"] = match;
    }
  } else if (fileExt.match(/(mac|int|inc)/i)) {
    const match = content.match(/^ROUTINE ([^\s]+)(?:\s*\[\s*Type\s*=\s*\b([a-z]{3})\b)?/i);
    if (match) {
      [, name, ext = "mac"] = match;
    } else {
      [name, ext = "mac"] = path.basename(document.fileName).split(".");
    }
  } else {
    if (document.uri.scheme === "file") {
      if (fileExt.match(/(csp|csr)/i) && !isImportableLocalFile(document)) {
        // This is a csp or csr file that's not in a csp directory
        return null;
      }
      name = getServerDocName(fileName, currentWorkspaceFolder(document), fileExt);
    } else {
      name = fileName;
    }
    // Need to strip leading / for custom Studio documents which should not be treated as files.
    // e.g. For a custom Studio document Test.ZPM, the variable name would be /Test.ZPM which is
    // not the document name. The document name is Test.ZPM so requests made to the Atelier APIs
    // using the name with the leading / would fail to find the document.
    if (name.charAt(0) === "/") {
      name = name.slice(1);
    }
  }
  if (!name) {
    return null;
  }
  name += ext ? "." + ext.toLowerCase() : "";
  const workspaceFolder = currentWorkspaceFolder(document);
  const uniqueId = `${workspaceFolder}:${name}`;

  return {
    content,
    fileName,
    name,
    uri,
    eol,
    workspaceFolder,
    uniqueId,
  };
}

export async function mkdirSyncRecursive(dirpath: string): Promise<string> {
  if (fs.existsSync(dirpath)) {
    return Promise.resolve(dirpath);
  }
  const mkdir = (currentPath, folder): void => {
    currentPath += folder + path.sep;

    if (!fs.existsSync(currentPath)) {
      fs.mkdirSync(currentPath);
    }

    return currentPath;
  };
  return new Promise<string>((resolve, reject): void => {
    try {
      dirpath.split(path.sep).reduce(mkdir, "");
      resolve(dirpath);
    } catch (error) {
      reject(error);
    }
  });
}

export function connectionTarget(uri?: vscode.Uri): ConnectionTarget {
  const result: ConnectionTarget = { apiTarget: "", configName: "" };
  uri = uri
    ? uri
    : vscode.window.activeTextEditor && vscode.window.activeTextEditor.document
    ? vscode.window.activeTextEditor.document.uri
    : undefined;
  if (uri) {
    if (uri.scheme === "file") {
      const folder = vscode.workspace.getWorkspaceFolder(uri);

      // Active document might not be from any folder in the workspace (e.g. user's settings.json)
      if (folder) {
        result.configName = folder.name;
        result.apiTarget = result.configName;
      }
    } else if (schemas.includes(uri.scheme)) {
      result.apiTarget = uri;
      const parts = uri.authority.split(":");
      result.configName = parts.length === 2 ? parts[0] : uri.authority;
    }
  }

  // Fall back to the connection for the first folder in the workspace
  if (result.apiTarget === "") {
    const firstFolder =
      vscode.workspace.workspaceFolders && vscode.workspace.workspaceFolders.length
        ? vscode.workspace.workspaceFolders[0]
        : undefined;
    if (firstFolder && schemas.includes(firstFolder.uri.scheme)) {
      const parts = firstFolder.uri.authority.split(":");
      result.configName = parts.length === 2 ? parts[0] : firstFolder.uri.authority;
      result.apiTarget = firstFolder.uri;
    } else {
      result.configName = workspaceState.get<string>("workspaceFolder") || firstFolder ? firstFolder.name : "";
      result.apiTarget = result.configName;
    }
  }

  return result;
}

/**
 * Given a URI, returns a server name for it if it is under isfs[-readonly] or null if it is not an isfs file.
 * @param uri URI to evaluate
 */
export function getServerName(uri: vscode.Uri): string {
  if (!schemas.includes(uri.scheme)) {
    return null;
  }
  if (isCSPFile(uri)) {
    // The full file path is the server name of the file.
    return uri.path;
  } else {
    // Complex case: replace folder slashes with dots.
    const filePath = uri.path.slice(1);
    let serverName = filePath.replace(/\//g, ".");
    if (!filePath.split("/").pop().includes(".")) {
      // This is a package so add the .PKG extension
      serverName += ".PKG";
    }
    return serverName;
  }
}

export function currentWorkspaceFolder(document?: vscode.TextDocument): string {
  document = document ? document : vscode.window.activeTextEditor && vscode.window.activeTextEditor.document;
  if (document) {
    const folder = workspaceFolderOfUri(document.uri);
    // document might not be part of the workspace (e.g. the XXX.code-workspace JSON file)
    if (folder) {
      return folder;
    }
  }
  const firstFolder =
    vscode.workspace.workspaceFolders && vscode.workspace.workspaceFolders.length
      ? vscode.workspace.workspaceFolders[0]
      : undefined;
  if (firstFolder && schemas.includes(firstFolder.uri.scheme)) {
    return firstFolder.uri.authority;
  } else {
    return workspaceState.get<string>("workspaceFolder") || firstFolder ? firstFolder.name : "";
  }
}

export function workspaceFolderOfUri(uri: vscode.Uri): string {
  if (uri.scheme === "file") {
    if (vscode.workspace.getWorkspaceFolder(uri)) {
      return vscode.workspace.getWorkspaceFolder(uri).name;
    }
  } else if (schemas.includes(uri.scheme)) {
    const rootUri = uri.with({ path: "/" }).toString();
    const foundFolder = vscode.workspace.workspaceFolders.find(
      (workspaceFolder) => workspaceFolder.uri.toString() == rootUri
    );
    return foundFolder ? foundFolder.name : uri.authority;
  }
  return "";
}

export function uriOfWorkspaceFolder(workspaceFolder: string = currentWorkspaceFolder()): vscode.Uri {
  return (
    vscode.workspace.workspaceFolders.find((el): boolean => el.name.toLowerCase() === workspaceFolder.toLowerCase()) ||
    vscode.workspace.workspaceFolders.find((el): boolean => el.uri.authority == workspaceFolder)
  ).uri;
}

export function onlyUnique(value: { name: string }, index: number, self: { name: string }[]): boolean {
  if (value && value.name) {
    return self.findIndex((el): boolean => el.name === value.name) === index;
  }
  return self.indexOf(value) === index;
}

// eslint-disable-next-line @typescript-eslint/explicit-module-boundary-types
export function notNull(el: any): boolean {
  return el !== null;
}

export async function portFromDockerCompose(): Promise<{ port: number; docker: boolean; service?: string }> {
  // When running remotely, behave as if there is no docker-compose object within objectscript.conn
  if (extensionContext.extension.extensionKind === vscode.ExtensionKind.Workspace) {
    return { docker: false, port: null };
  }

  // Seek a valid docker-compose object within objectscript.conn
  const { "docker-compose": dockerCompose = {} } = config("conn");
  const { service, file = "docker-compose.yml", internalPort = 52773, envFile } = dockerCompose;
  if (!internalPort || !file || !service || service === "") {
    return { docker: false, port: null };
  }

  const result = { port: null, docker: true, service };
  const workspaceFolderPath = uriOfWorkspaceFolder().fsPath;
  const workspaceRootPath = vscode.workspace.workspaceFolders[0].uri.fsPath;

  const cwd: string = await new Promise((resolve, reject) => {
    fs.access(path.join(workspaceFolderPath, file), R_OK, (error) => {
      if (error) {
        fs.access(path.join(workspaceRootPath, file), R_OK, (error) => {
          if (error) {
            reject(new Error(`File '${file}' not found.`));
          } else {
            resolve(workspaceRootPath);
          }
        });
      } else {
        resolve(workspaceFolderPath);
      }
    });
  });

  if (!cwd) {
    return result;
  }

  const envFileParam = envFile ? `--env-file ${envFile}` : "";
  const exe = process.platform === "win32" ? "docker-compose.exe" : "docker-compose";
  const cmd = `${exe} -f ${file} ${envFileParam} `;

  return new Promise((resolve, reject) => {
    exec(`${cmd} ps --services --filter status=running`, { cwd }, (error, stdout) => {
      if (error) {
        reject(error.message);
      }
      if (!stdout.replace("\r", "").split("\n").includes(service)) {
        reject(`Service '${service}' not found in '${file}', or not running.`);
      }

      exec(`${cmd} port --protocol=tcp ${service} ${internalPort}`, { cwd }, (error, stdout) => {
        if (error) {
          reject(error.message);
        }
        const [, port] = stdout.match(/:(\d+)/) || [];
        if (!port) {
          reject(`Port ${internalPort} not published for service '${service}'.`);
        }
        resolve({ port: parseInt(port, 10), docker: true, service });
      });
    });
  });
}

export async function terminalWithDocker(): Promise<vscode.Terminal> {
  const { ns, "docker-compose": dockerCompose } = config("conn");
  const { service, file = "docker-compose.yml" } = dockerCompose;
  const workspace = currentWorkspaceFolder();

  const terminalName = `ObjectScript:${workspace}`;
  let terminal = terminals.find((t) => t.name == terminalName && t.exitStatus == undefined);
  if (!terminal) {
    const exe = process.platform === "win32" ? "docker-compose.exe" : "docker-compose";
    terminal = vscode.window.createTerminal(terminalName, exe, [
      "-f",
      file,
      "exec",
      service,
      "/bin/bash",
      "-c",
      `[ -f /tmp/vscodesession.pid ] && kill $(cat /tmp/vscodesession.pid) >/dev/null 2>&1 ; echo $$ > /tmp/vscodesession.pid;
        $(command -v ccontrol || command -v iris) session $ISC_PACKAGE_INSTANCENAME -U ${ns}`,
    ]);
    terminals.push(terminal);
  }
  terminal.show(true);
  return terminal;
}

export async function shellWithDocker(): Promise<vscode.Terminal> {
  const { "docker-compose": dockerCompose } = config("conn");
  const { service, file = "docker-compose.yml" } = dockerCompose;
  const workspace = currentWorkspaceFolder();

  const terminalName = `Shell:${workspace}`;
  let terminal = terminals.find((t) => t.name == terminalName && t.exitStatus == undefined);
  if (!terminal) {
    const exe = process.platform === "win32" ? "docker-compose.exe" : "docker-compose";
    terminal = vscode.window.createTerminal(terminalName, exe, ["-f", file, "exec", service, "/bin/bash"]);
    terminals.push(terminal);
  }
  terminal.show(true);
  return terminal;
}

/**
 * Alter isfs-type uri.path of /.vscode/* files or subdirectories.
 * Rewrite `/.vscode/path/to/file` as `/_vscode/XYZ/path/to/file`
 *  where XYZ comes from the `ns` queryparam of uri.
 *  Also alter query to specify `ns=%SYS&csp=1`
 * Also handles the alternative syntax isfs://server:namespace/
 *  in which there is no ns queryparam
 * For both syntaxes the namespace folder name is uppercased
 *
 * @returns uri, altered if necessary.
 * @throws if `ns` queryparam is missing but required.
 */
export function redirectDotvscodeRoot(uri: vscode.Uri): vscode.Uri {
  if (!schemas.includes(uri.scheme)) {
    return uri;
  }
  const dotMatch = uri.path.match(/^\/(\.[^/]*)(\/.*)?$/);
  if (dotMatch && dotMatch[1] === ".vscode") {
    let namespace: string;
    const nsMatch = `&${uri.query}&`.match(/&ns=([^&]+)&/);
    if (nsMatch) {
      namespace = nsMatch[1].toUpperCase();
      const newQueryString = (("&" + uri.query).replace(`ns=${namespace}`, "ns=%SYS") + "&csp").slice(1);
      return uri.with({ path: `/_vscode/${namespace}${dotMatch[2] || ""}`, query: newQueryString });
    } else {
      const parts = uri.authority.split(":");
      if (parts.length === 2) {
        namespace = parts[1].toUpperCase();
        return uri.with({
          authority: `${parts[0]}:%SYS`,
          path: `/_vscode/${namespace}${dotMatch[2] || ""}`,
          query: uri.query + "&csp",
        });
      }
    }
    throw new Error("No namespace determined from uri");
  } else {
    return uri;
  }
}

// ---------------------------------------------------------------------
// Source: https://github.com/amsterdamharu/lib/blob/master/src/index.js

const promiseLike = (x) => x !== undefined && typeof x.then === "function";
const ifPromise = (fn) => (x) => promiseLike(x) ? x.then(fn) : fn(x);

/*
  causes a promise returning function not to be called
  until less than max are active
  usage example:
  max2 = throttle(2);
  urls = [url1,url2,url3...url100]
  Promise.all(//even though a 100 promises are created, only 2 are active
    urls.map(max2(fetch))
  )
*/
const throttle = (max: number): ((fn: any) => (arg: any) => Promise<any>) => {
  let que = [];
  let queIndex = -1;
  let running = 0;
  const wait = (resolve, fn, arg) => () => resolve(ifPromise(fn)(arg)) || true; //should always return true
  const nextInQue = () => {
    ++queIndex;
    if (typeof que[queIndex] === "function") {
      return que[queIndex]();
    } else {
      que = [];
      queIndex = -1;
      running = 0;
      return "Does not matter, not used";
    }
  };
  const queItem = (fn, arg) => new Promise((resolve, reject) => que.push(wait(resolve, fn, arg)));
  return (fn) => (arg) => {
    const p = queItem(fn, arg).then((x) => nextInQue() && x);
    running++;
    if (running <= max) {
      nextInQue();
    }
    return p;
  };
};

// ---------------------------------------------------------------------

/**
 * Wrap around each promise in array to avoid overloading the server.
 */
export const throttleRequests = throttle(50);<|MERGE_RESOLUTION|>--- conflicted
+++ resolved
@@ -6,11 +6,8 @@
 import * as vscode from "vscode";
 import { config, schemas, workspaceState, terminals, extensionContext, cspApps } from "../extension";
 import { getCategory } from "../commands/export";
-<<<<<<< HEAD
 import { isCSPFile } from "../providers/FileSystemProvider/FileSystemProvider";
-=======
 import { AtelierAPI } from "../api";
->>>>>>> 3faea6fc
 
 let latestErrorMessage = "";
 export const outputChannel: {
