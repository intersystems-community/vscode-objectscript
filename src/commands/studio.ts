--- conflicted
+++ resolved
@@ -28,24 +28,29 @@
 
 function getOtherStudioActionLabel(action: OtherStudioAction): string {
   let label = "";
-  /* eslint-disable no-fallthrough */
   switch (action) {
     case OtherStudioAction.AttemptedEdit:
       label = "Attempted Edit";
+      break;
     case OtherStudioAction.CreatedNewDocument:
       label = "Created New Document";
+      break;
     case OtherStudioAction.DeletedDocument:
       label = "Deleted Document";
+      break;
     case OtherStudioAction.OpenedDocument:
       label = "Opened Document";
+      break;
     case OtherStudioAction.ClosedDocument:
       label = "Closed Document";
+      break;
     case OtherStudioAction.ConnectedToNewNamespace:
       label = "Changed Namespace";
+      break;
     case OtherStudioAction.FirstTimeDocumentSave:
       label = "Saved Document to Server for the First Time";
-  }
-  /* eslint-enable no-fallthrough */
+      break;
+  }
   return label;
 }
 
@@ -104,11 +109,7 @@
               enableScripts: true,
             }
           );
-<<<<<<< HEAD
-          panel.webview.onDidReceiveMessage(message => {
-=======
           panel.webview.onDidReceiveMessage((message) => {
->>>>>>> 71d8bb30
             if (message.result && message.result === "done") {
               answer = "1";
               panel.dispose();
@@ -118,13 +119,6 @@
 
           const url = new URL(`http://${conn.host}:${conn.port}${target}`);
           const api = new AtelierAPI();
-<<<<<<< HEAD
-          api.actionQuery("select %Atelier_v1_Utils.General_GetCSPToken(?) token", [url.toString()]).then(tokenObj => {
-            const csptoken = tokenObj.result.content[0].token;
-            url.searchParams.set("CSPCHD", csptoken);
-            url.searchParams.set("Namespace", conn.ns);
-            panel.webview.html = `
-=======
           api
             .actionQuery("select %Atelier_v1_Utils.General_GetCSPToken(?) token", [url.toString()])
             .then((tokenObj) => {
@@ -132,7 +126,6 @@
               url.searchParams.set("CSPCHD", csptoken);
               url.searchParams.set("Namespace", conn.ns);
               panel.webview.html = `
->>>>>>> 71d8bb30
               <!DOCTYPE html>
               <html lang="en">
               <head>
@@ -168,11 +161,7 @@
         // Insert the text in Target in the current document at the current selection point
         const editor = vscode.window.activeTextEditor;
         if (editor) {
-<<<<<<< HEAD
-          editor.edit(editBuilder => {
-=======
           editor.edit((editBuilder) => {
->>>>>>> 71d8bb30
             editBuilder.replace(editor.selection, target);
           });
         }
@@ -197,11 +186,7 @@
             filetype === "cls" ? text.match("Method " + method) : text.startsWith(method);
 
           const uri = DocumentContentProvider.getUri(classname);
-<<<<<<< HEAD
-          vscode.window.showTextDocument(uri, { preview: false }).then(newEditor => {
-=======
           vscode.window.showTextDocument(uri, { preview: false }).then((newEditor) => {
->>>>>>> 71d8bb30
             if (method) {
               const document = newEditor.document;
               for (let i = 0; i < document.lineCount; i++) {
@@ -225,11 +210,7 @@
           .showInputBox({
             prompt: target,
           })
-<<<<<<< HEAD
-          .then(msg => {
-=======
           .then((msg) => {
->>>>>>> 71d8bb30
             return {
               msg: msg ? msg : "",
               answer: msg ? 1 : 2,
@@ -266,11 +247,7 @@
       () =>
         this.api
           .actionQuery(query, parameters)
-<<<<<<< HEAD
-          .then(async data => {
-=======
           .then(async (data) => {
->>>>>>> 71d8bb30
             if (action.save) {
               await this.processSaveFlag(action.save);
             }
@@ -295,11 +272,7 @@
 
   private constructMenu(menu, contextMenu = false): any[] {
     return menu
-<<<<<<< HEAD
-      .filter(menuGroup => !(contextMenu == (menuGroup.type === "main")))
-=======
-      .filter((menuGroup) => !(contextOnly && menuGroup.type === "main"))
->>>>>>> 71d8bb30
+      .filter((menuGroup) => !(contextMenu == (menuGroup.type === "main")))
       .reduce(
         (list, sub) =>
           list.concat(
@@ -332,20 +305,13 @@
 
     return this.api
       .actionQuery(query, parameters)
-<<<<<<< HEAD
-      .then(data => data.result.content)
-      .then(menu => this.constructMenu(menu, contextOnly))
-      .then(menuItems => {
+      .then((data) => data.result.content)
+      .then((menu) => this.constructMenu(menu, contextOnly))
+      .then((menuItems) => {
         return vscode.window.showQuickPick<StudioAction>(menuItems, {
           canPickMany: false,
           placeHolder: `Pick server-side action to perform${this.name ? " on " + this.name : ""}`,
         });
-=======
-      .then((data) => data.result.content)
-      .then((menu) => this.constructMenu(menu, contextOnly))
-      .then((menuItems) => {
-        return vscode.window.showQuickPick<StudioAction>(menuItems, { canPickMany: false });
->>>>>>> 71d8bb30
       })
       .then((action) => this.userAction(action));
   }
@@ -406,11 +372,7 @@
 }
 
 export async function contextMenu(node: PackageNode | ClassNode | RoutineNode): Promise<any> {
-<<<<<<< HEAD
   const nodeOrUri = node || vscode.window.activeTextEditor?.document.uri;
-=======
-  const nodeOrUri = node || vscode.window.activeTextEditor.document.uri;
->>>>>>> 71d8bb30
   if (!nodeOrUri || (nodeOrUri instanceof vscode.Uri && nodeOrUri.scheme !== FILESYSTEM_SCHEMA)) {
     return;
   }
@@ -421,34 +383,4 @@
 export async function fireOtherStudioAction(action: OtherStudioAction, uri?: vscode.Uri) {
   const studioActions = new StudioActions(uri);
   return studioActions && studioActions.fireOtherStudioAction(action);
-<<<<<<< HEAD
-}
-
-function getOtherStudioActionLabel(action: OtherStudioAction): string {
-  let label = "";
-  switch (action) {
-    case OtherStudioAction.AttemptedEdit:
-      label = "Attempted Edit";
-      break;
-    case OtherStudioAction.CreatedNewDocument:
-      label = "Created New Document";
-      break;
-    case OtherStudioAction.DeletedDocument:
-      label = "Deleted Document";
-      break;
-    case OtherStudioAction.OpenedDocument:
-      label = "Opened Document";
-      break;
-    case OtherStudioAction.ClosedDocument:
-      label = "Closed Document";
-      break;
-    case OtherStudioAction.ConnectedToNewNamespace:
-      label = "Changed Namespace";
-      break;
-    case OtherStudioAction.FirstTimeDocumentSave:
-      label = "Saved Document to Server for the First Time";
-  }
-  return label;
-=======
->>>>>>> 71d8bb30
 }