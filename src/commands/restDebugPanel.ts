import axios from "axios";
import * as httpsModule from "https";

import * as vscode from "vscode";
import { AtelierAPI } from "../api";
import { cspAppsForUri, handleError } from "../utils";
import { iscIcon } from "../extension";

interface WebviewMessage {
  /** Whether this message was triggered by the user pressing the 'Start Debugging' button */
  submitted: boolean;
  /** REST method */
  method: string;
  /** URL path */
  path: string;
  /** Request headers raw text */
  headersText: string;
  /** Query parameters raw text */
  paramsText: string;
  /** Type of `bodyContent` */
  bodyType: string;
  /** Request body */
  bodyContent: string;
  /** Selected web application */
  webApp: string;
}

/**
 * Manages REST debugging webviews.
 */
export class RESTDebugPanel {
  private static readonly _viewType = "isc-rest-debug";
  private static readonly _viewTitle = "Debug REST Service";

  private readonly _panel: vscode.WebviewPanel;
  private readonly _disposables: vscode.Disposable[] = [];

  /** The previous state of the webview. */
  private static _cache: WebviewMessage;

  /** The file that the `_panel` was opened by. */
  private static _file: vscode.Uri | undefined;

  /**
   * Track the currently open panel. Only allow a single panel to exist at a time.
   */
  public static currentPanel: RESTDebugPanel | undefined;

  public static async create(extensionUri: vscode.Uri): Promise<void> {
    // Get the open document and check that it's an InterSystems file
    const openEditor = vscode.window.activeTextEditor;
    if (openEditor === undefined) {
      // Need an open document to get connection info from
      vscode.window.showErrorMessage(
        "REST service debugging webview requires an InterSystems file in the active editor.",
        "Dismiss"
      );
      return;
    }
    if (
      !(
        openEditor.document.languageId.startsWith("objectscript") &&
        !openEditor.document.languageId.endsWith("-injection")
      )
    ) {
      // Open editor is not an InterSystems file
      vscode.window.showErrorMessage(
        "REST service debugging webview requires an InterSystems file in the active editor.",
        "Dismiss"
      );
      return;
    }
    const api = new AtelierAPI(openEditor.document.uri);
    if (!api.active) {
      vscode.window.showErrorMessage("REST service debugging webview requires an active server connection.", "Dismiss");
      return;
    }
    if (api.config.apiVersion < 2) {
      vscode.window.showErrorMessage(
        "REST service debugging webview requires Atelier API version 2 or above.",
        "Dismiss"
      );
      return;
    }

    // Build the list of all non-CSP web apps
    const cspWebApps: string[] = cspAppsForUri(openEditor.document.uri);
    const allWebApps: string[] | null = await api
      .actionQuery("CALL %CSP.Apps_CSPAppList()", [])
      .then((data) => data.result.content.map((obj) => obj.AppUrl))
      .catch((error) => {
        handleError(error, "Failed to fetch the list of web applications from the server.");
        return null;
      });
    if (allWebApps == null) {
      return;
    }
    const restWebApps = allWebApps.filter((app) => !cspWebApps.includes(app));
    if (restWebApps.length == 0) {
      vscode.window.showErrorMessage("No REST web applications are configured in the server's namespace.", "Dismiss");
      return;
    }

    if (this.currentPanel !== undefined) {
      // Can only have one panel open at once
      if (!this.currentPanel._panel.visible) {
        if (openEditor.document.uri.toString() == this._file.toString()) {
          // The open panel is for this document, so show it
          this.currentPanel._panel.reveal(vscode.ViewColumn.Active);
          return;
        } else {
          // The open panel is for another document, so create a new one
          this.currentPanel.dispose();
        }
      } else {
        return;
      }
    }

    // Get the full path to the folder containing our webview files
    const webviewFolderUri: vscode.Uri = vscode.Uri.joinPath(extensionUri, "webview");

    // Create the webview panel
    const panel = vscode.window.createWebviewPanel(
      this._viewType,
      this._viewTitle,
      { preserveFocus: false, viewColumn: vscode.ViewColumn.Active },
      {
        enableScripts: true,
        localResourceRoots: [webviewFolderUri],
      }
    );
    panel.iconPath = iscIcon;

    this._file = openEditor.document.uri;
    this.currentPanel = new RESTDebugPanel(panel, webviewFolderUri, api, restWebApps);
  }

  private constructor(panel: vscode.WebviewPanel, webviewFolderUri: vscode.Uri, api: AtelierAPI, webApps: string[]) {
    this._panel = panel;
    const serverInfo = `${api.config.https ? "https" : "http"}://${api.config.host}:${api.config.port}${
      api.config.pathPrefix
    }`;

    // Set the webview's content
    this._panel.webview.html = `
			<!DOCTYPE html>
			<html lang="en-us">
			<head>
				<meta charset="UTF-8">
				<meta name="viewport" content="width=device-width, initial-scale=1.0">
        <script type="module" src="${this._panel.webview.asWebviewUri(
          vscode.Uri.joinPath(webviewFolderUri, "elements-1.6.3.js")
        )}"></script>
        <title>${RESTDebugPanel._viewTitle}</title>
        <style>
          .path-grid {
            display: grid;
            grid-template-columns: 1fr 20fr;
            column-gap: 0.5rem;
          }      
          .component-container > * {
            margin: 0.5rem 0;
          }
          vscode-textarea, vscode-textfield {
            width: 100%;
          }
          vscode-tabs {
            display: contents;
          }
          .path-grid-container {
            display: flex;
            flex-direction: row;
            align-items: flex-start;
            justify-content: flex-start;
          }
          #webApp {
            max-width: 45vw;
          }
          #button {
            margin-top: 0.5rem;
          }
          vscode-tab-panel {
            overflow: visible;
          }
        </style>
			</head>
			<body>
        <h1>${RESTDebugPanel._viewTitle}</h1>
        <form id="form">
          <p>Use the tabs below to specify the REST request method, path, headers, query parameters and body.</p>
          <p>Click the <vscode-badge>Start Debugging</vscode-badge> button to send the REST request and start the debugging session.</p>
          <vscode-divider></vscode-divider>
          <vscode-tabs id="panels" selected-index="0" aria-label="Method & Path, Headers, Query Parameters and Body">
            <vscode-tab-header id="methodPathTab">METHOD & PATH</vscode-tab-header>
            <vscode-tab-header id="headersTab">HEADERS</vscode-tab-header>
            <vscode-tab-header id="paramsTab">QUERY PARAMETERS</vscode-tab-header>
            <vscode-tab-header id="bodyTab">BODY</vscode-tab-header>
            <vscode-tab-panel id="methodPathView">
              <section class="component-container">
                <p>
                  Select a method for this request, then select the web application
                  to use from the dropdown and enter the rest of the path in the input field
                  next to the dropdown. 
                </p>
                <p>
                  The connection information of the server definition
                  is shown for clarity but it cannot be edited.
                </p>
                <vscode-radio-group id="method" name="method">
                  <vscode-radio value="GET" name="method" checked>GET</vscode-radio>
                  <vscode-radio value="POST" name="method">POST</vscode-radio>
                  <vscode-radio value="PUT" name="method">PUT</vscode-radio>
                  <vscode-radio value="PATCH" name="method">PATCH</vscode-radio>
                  <vscode-radio value="DELETE" name="method">DELETE</vscode-radio>
                  <vscode-radio value="HEAD" name="method">HEAD</vscode-radio>
                  <vscode-radio value="OPTIONS" name="method">OPTIONS</vscode-radio>
                </vscode-radio-group>
                <vscode-textfield readonly id="serverInfo"></vscode-textfield>
                <section class="path-grid">
                  <section class="path-grid-container">
                    <vscode-single-select id="webApp" name="webApp" position="below"></vscode-single-select>
                  </section>
                  <section class="path-grid-container">
                    <vscode-textfield id="path" name="path" placeholder="/path" pattern="^/.*$" required></vscode-textfield>
                  </section>
                </section>
              </section>
            </vscode-tab-panel>
            <vscode-tab-panel id="headersView">
              <section class="component-container">
                <p>Enter your HTTP headers below, one per line, using the format 'HEADER: value'.</p>
                <p>If no 'Authorization' header is present, the username and password of the server connection will be used.</p>
                <p>If you provide a body, the 'Content-Type' header will be set automatically.</p>
                <p>To disable a header, add a hash (<vscode-badge>#</vscode-badge>) to the start of that line.</p>
                <vscode-textarea id="headersText" name="headersText" resize="vertical" placeholder="HEADER: value\n# INACTIVE_HEADER: value" rows="5"></vscode-textarea>
              </section>
            </vscode-tab-panel>
            <vscode-tab-panel id="paramsView">
              <section class="component-container">
                <p>Enter your query parameters below, one per line, using the format 'param=value'.</p>
                <p>To disable a query parameter, add a hash (<vscode-badge>#</vscode-badge>) to the start of that line.</p>
                <vscode-textarea id="paramsText" name="paramsText" resize="vertical" placeholder="param=1\n# inactive-param=1" rows="5"></vscode-textarea>
              </section>
            </vscode-tab-panel>
            <vscode-tab-panel id="bodyView">
              <section class="component-container">
                <p>To provide a request body, select the type of the body content and enter the content in the text box that appears.</p>
                <vscode-radio-group id="bodyType" name="bodyType">
                  <vscode-radio checked value="No Body" name="bodyType">No Body</vscode-radio>
                  <vscode-radio value="JSON" name="bodyType">JSON</vscode-radio>
                  <vscode-radio value="Text" name="bodyType">Text</vscode-radio>
                  <vscode-radio value="XML" name="bodyType">XML</vscode-radio>
                  <vscode-radio value="HTML" name="bodyType">HTML</vscode-radio>
                </vscode-radio-group>
                <vscode-textarea id="bodyContent" name="bodyContent" resize="vertical" rows="10" hidden></vscode-textarea>
              </section>
            </vscode-tab-panel>
          </vscode-tabs>
        </form>
        <vscode-divider></vscode-divider>
        <vscode-button id="button">Start Debugging</vscode-button>
        <script>
          const vscode = acquireVsCodeApi();
          const form = document.getElementById("form");
          const method = document.getElementById("method");
          const serverInfo = document.getElementById("serverInfo");
          const path = document.getElementById("path");
          const headersText = document.getElementById("headersText");
          const paramsText = document.getElementById("paramsText");
          const bodyType = document.getElementById("bodyType");
          const bodyContent = document.getElementById("bodyContent");
          const button = document.getElementById("button");
          const webApp = document.getElementById("webApp");
          const formFields = [method, serverInfo, path, headersText, paramsText, bodyType, bodyContent, webApp];
          const sendData = (submitted) => {
            const data = Object.fromEntries(new FormData(form));
            if (
              Object.keys(data).length == (formFields.length - 1) &&
              data.webApp != "" && data.method != "" && data.bodyType != "" &&
              (!submitted || (submitted && path.checkValidity()))
            ) {
              vscode.postMessage({
                submitted,
                ...data
              });
            }
          };

          window.onmessage = (event) => {
            const data = event.data, currentVals = new FormData(form);
            formFields.forEach((field) => {
              if (field.id == "webApp" && webApp.children.length == 0) {
                // Create options and set the initial value
                const initIdx = data.webApps.findIndex((e) => e == data.webApp) ?? 0;
                data.webApps.forEach((webAppStr, idx) => {
                  const option = document.createElement("vscode-option");
                  option.innerText = webAppStr;
                  option.setAttribute("value",webAppStr);
                  if (idx == initIdx) {
                    option.selected = true;
                  }
                  webApp.appendChild(option);
                });
                // Update width of dropdown
                const longest = data.webApps.reduce((a,b) => a.length > b.length ? a : b);
                const context = document.createElement("canvas").getContext("2d");
                context.font = window.getComputedStyle(webApp,null).getPropertyValue("font");
                webApp.style.width = Math.ceil(context.measureText(longest).width*(4/3)) + "px";
              } else if (data[field.id] != undefined && currentVals.get(field.id) != data[field.id]) {
                if (["method","bodyType"].includes(field.id)) {
                  // Check the correct radio
                  for (const c of field.children) {
                    c.checked = (c.value == data[field.id]);
                  }
                  if (field.id == "bodyType") {
                    // Make sure bodyContent is shown or hidden correctly
                    bodyContent.hidden = (data[field.id] == "No Body");
                  }
                } else {
                  field.value = data[field.id];
                  if (field.id == "path") {
                    // Make sure valid path is marked as valid
                  }
                }
              }
            });
          };
          form.onchange = () => sendData(false);
          button.onclick = () => sendData(true);
          bodyType.onchange = () => {
            let bt;
            for (const c of bodyType.children) {
              if (c.checked) {
                bt = c.value;
                break;
              }
            }
            bodyContent.hidden = (bt == "No Body");
          }
          // Bubble change events up to the form
          bodyContent.onchange = headersText.onchange = 
            paramsText.onchange = path.onchange = 
            webApp.onchange = () => form.dispatchEvent(new Event("change"));
        </script>
			</body>
			</html>`;

    // Register event handlers
    this._panel.onDidDispose(() => this.dispose(), null, this._disposables);
    this._panel.webview.onDidReceiveMessage(
      async (message: WebviewMessage) => {
        // Save the current state of the UI
        RESTDebugPanel._cache = message;

        if (message.submitted) {
          try {
            // Get a CSP debug ID
            const cspDebugId = await api.getCSPDebugId().then((data) => data.result.content);

            // Make sure the original document is the active text editor
            this._panel.dispose();
            await vscode.window.showTextDocument(RESTDebugPanel._file, {
              preview: false,
              viewColumn: vscode.ViewColumn.Active,
            });

            const path = !message.path.startsWith("/") && message.path != "" ? "/" + message.path : message.path;
            // Convert the raw paramters text to a URI-suitable string
            const urlParams = new URLSearchParams();
            message.paramsText.split(/\r?\n/).forEach((line) => {
              line = line.trim();
              if (line != "" && !line.startsWith("#")) {
                urlParams.append(line.slice(0, line.indexOf("=")).trim(), line.slice(line.indexOf("=") + 1).trim());
              }
            });
            // Add the CSPDEBUG parameter
            urlParams.set("CSPDEBUG", String(cspDebugId));
            // Convert the raw headers text to an object
            const headers = {};
            message.headersText.split(/\r?\n/).forEach((line) => {
              line = line.trim();
              if (line != "" && !line.startsWith("#")) {
                headers[line.slice(0, line.indexOf(":")).trim().toLowerCase()] = line
                  .slice(line.indexOf(":") + 1)
                  .trim();
              }
            });
            if (
              headers["authorization"] == undefined &&
              typeof api.config.username === "string" &&
              typeof api.config.password === "string"
            ) {
              // Use the server connection's auth if the user didn't specify any
              headers["authorization"] = `Basic ${Buffer.from(`${api.config.username}:${api.config.password}`).toString(
                "base64"
              )}`;
            }
            const hasBody =
              typeof message.bodyContent == "string" && message.bodyContent != "" && message.bodyType != "No Body";
            if (hasBody) {
              // Set the Content-Type header using bodyType
              switch (message.bodyType) {
                case "JSON":
                  headers["content-type"] = "application/json; charset=utf-8";
                  break;
                case "XML":
                  headers["content-type"] = "application/xml; charset=utf-8";
                  break;
                case "Text":
                  headers["content-type"] = "text/plain; charset=utf-8";
                  break;
                case "HTML":
                  headers["content-yype"] = "text/html; charset=utf-8";
                  break;
              }
            }
            const httpsAgent = new httpsModule.Agent({
              rejectUnauthorized: vscode.workspace.getConfiguration("http").get("proxyStrictSSL"),
            });

            // Send the request
<<<<<<< HEAD
            fetch(`${encodeURI(`${serverInfo}${message.webApp}${path}`)}?${urlParams.toString()}`, {
              method: message.method,
              agent,
              body: hasBody ? message.bodyContent : undefined,
              headers,
            }).catch((error) => {
              handleError(error, "Failed to send debuggee REST request.");
              vscode.debug.stopDebugging(vscode.debug.activeDebugSession);
            });
=======
            axios
              .request({
                method: message.method,
                url: `${encodeURI(`${serverInfo}${message.webApp}${path}`)}?${urlParams.toString()}`,
                headers,
                data: hasBody ? message.bodyContent : undefined,
                withCredentials: true,
                httpsAgent,
                validateStatus: undefined, // Only reject if we didn't get a response
              })
              .catch((error) => {
                outputChannel.appendLine(
                  typeof error == "string" ? error : error instanceof Error ? error.message : JSON.stringify(error)
                );
                vscode.window.showErrorMessage(
                  "Failed to send debuggee REST request. Check 'ObjectScript' Output channel for details.",
                  "Dismiss"
                );
                vscode.debug.stopDebugging(vscode.debug.activeDebugSession);
              });
>>>>>>> b1617283

            // Wait 500ms to allow the server to associate this request with the CSDPDEBUG id
            await new Promise((resolve) => setTimeout(resolve, 500));

            // Start the debugging session
            await vscode.debug.startDebugging(vscode.workspace.getWorkspaceFolder(RESTDebugPanel._file), {
              type: "objectscript",
              request: "attach",
              name: "REST",
              cspDebugId,
            });
          } catch (error) {
            handleError(error, "Failed to start debugging.");
            return;
          }
        }
      },
      null,
      this._disposables
    );
    this._panel.onDidChangeViewState(
      () => {
        if (this._panel.visible) {
          // Restore the content
          this._panel.webview.postMessage({
            serverInfo,
            webApps,
            ...RESTDebugPanel._cache,
          });
        }
      },
      null,
      this._disposables
    );
  }

  /**
   * Clean up disposables.
   */
  public dispose(): void {
    RESTDebugPanel.currentPanel = undefined;

    // Clean up our resources
    this._panel.dispose();

    while (this._disposables.length) {
      const disp = this._disposables.pop();
      if (disp) {
        disp.dispose();
      }
    }
  }
}<|MERGE_RESOLUTION|>--- conflicted
+++ resolved
@@ -420,17 +420,6 @@
             });
 
             // Send the request
-<<<<<<< HEAD
-            fetch(`${encodeURI(`${serverInfo}${message.webApp}${path}`)}?${urlParams.toString()}`, {
-              method: message.method,
-              agent,
-              body: hasBody ? message.bodyContent : undefined,
-              headers,
-            }).catch((error) => {
-              handleError(error, "Failed to send debuggee REST request.");
-              vscode.debug.stopDebugging(vscode.debug.activeDebugSession);
-            });
-=======
             axios
               .request({
                 method: message.method,
@@ -442,16 +431,9 @@
                 validateStatus: undefined, // Only reject if we didn't get a response
               })
               .catch((error) => {
-                outputChannel.appendLine(
-                  typeof error == "string" ? error : error instanceof Error ? error.message : JSON.stringify(error)
-                );
-                vscode.window.showErrorMessage(
-                  "Failed to send debuggee REST request. Check 'ObjectScript' Output channel for details.",
-                  "Dismiss"
-                );
+                handleError(error, "Failed to send debuggee REST request.");
                 vscode.debug.stopDebugging(vscode.debug.activeDebugSession);
               });
->>>>>>> b1617283
 
             // Wait 500ms to allow the server to associate this request with the CSDPDEBUG id
             await new Promise((resolve) => setTimeout(resolve, 500));
