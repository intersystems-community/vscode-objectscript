import * as path from "path";
import * as vscode from "vscode";
import * as url from "url";
import { AtelierAPI } from "../../api";
import { Directory } from "./Directory";
import { File } from "./File";
<<<<<<< HEAD
import { fireOtherStudioAction, OtherStudioAction } from "../../commands/studio";
=======
import { StudioOpenDialog } from "../../queries";
>>>>>>> 5ebea511

export type Entry = File | Directory;

export class FileSystemProvider implements vscode.FileSystemProvider {
  public root = new Directory("", "");

  public readonly onDidChangeFile: vscode.Event<vscode.FileChangeEvent[]>;

  private _emitter = new vscode.EventEmitter<vscode.FileChangeEvent[]>();
  private _bufferedEvents: vscode.FileChangeEvent[] = [];
  private _fireSoonHandle?: NodeJS.Timer;

  public constructor() {
    this.onDidChangeFile = this._emitter.event;
  }

  public stat(uri: vscode.Uri): Promise<vscode.FileStat> {
    return this._lookup(uri);
  }

  public async readDirectory(uri: vscode.Uri): Promise<[string, vscode.FileType][]> {
    const api = new AtelierAPI(uri);
    const parent = await this._lookupAsDirectory(uri);
    const sql = `CALL %Library.RoutineMgr_StudioOpenDialog(?,?,?,?,?,?,?)`;
    const { query } = url.parse(decodeURIComponent(uri.toString()), true);
    const type = query.type && query.type != "" ? query.type.toString() : "all";
    const csp = query.csp === "" || query.csp === "1";
    let filter = "";
    if (query.filter && query.filter.length) {
      filter = query.filter.toString();
    } else if (csp) {
      filter = "*";
    } else if (type === "rtn") {
      filter = "*.inc,*.mac,*.int";
    } else if (type === "cls") {
      filter = "*.cls";
    } else {
      filter = "*.cls,*.inc,*.mac,*.int";
    }
    const folder = csp ? (uri.path.endsWith("/") ? uri.path : uri.path + "/") : uri.path.replace(/\//g, ".");
    const spec = csp ? folder + filter : folder.length > 1 ? folder.slice(1) + "/" + filter : filter;
    const dir = "1";
    const orderBy = "1";
    const system = api.ns === "%SYS" ? "1" : "0";
    const flat = query.flat && query.flat.length ? query.flat.toString() : "0";
    const notStudio = "0";
    const generated = query.generated && query.generated.length ? query.generated.toString() : "0";
    return api
      .actionQuery(sql, [spec, dir, orderBy, system, flat, notStudio, generated])
      .then((data) => data.result.content || [])
      .then((data) =>
        data.map((item: StudioOpenDialog) => {
          const name = item.Name;
          const fullName = folder === "" ? name : folder + "/" + name;
          if (item.Type === "10" || item.Type === "9") {
            parent.entries.set(name, new Directory(name, fullName));
            return [name, vscode.FileType.Directory];
          } else {
            return [name, vscode.FileType.File];
          }
        })
      )
      .catch((error) => {
        console.error(error);
      });
  }

  public createDirectory(uri: vscode.Uri): void | Thenable<void> {
    const basename = path.posix.basename(uri.path);
    const dirname = uri.with({ path: path.posix.dirname(uri.path) });
    return this._lookupAsDirectory(dirname).then((parent) => {
      const entry = new Directory(basename, uri.path);
      parent.entries.set(entry.name, entry);
      parent.mtime = Date.now();
      parent.size += 1;
      this._fireSoon(
        { type: vscode.FileChangeType.Changed, uri: dirname },
        { type: vscode.FileChangeType.Created, uri }
      );
    });
  }

  public async readFile(uri: vscode.Uri): Promise<Uint8Array> {
    return this._lookupAsFile(uri).then((file: File) => file.data);
  }

  public writeFile(
    uri: vscode.Uri,
    content: Buffer,
    options: {
      create: boolean;
      overwrite: boolean;
    }
  ): void | Thenable<void> {
    const { query } = url.parse(decodeURIComponent(uri.toString()), true);
    const csp = query.csp === "" || query.csp === "1";
    const fileName = csp ? uri.path : uri.path.slice(1).replace(/\//g, ".");
    if (fileName.startsWith(".")) {
      return;
    }
    const api = new AtelierAPI(uri);
    return api
      .actionIndex([fileName])
      .then((data) => data.result.content[0])
      .then((info) => {
        if (info.status === "") {
          /// file found, everything is Ok
          return;
        }
        if (options.create) {
          if (csp) {
            return api.putDoc(
              fileName,
              {
                content: [content.toString("base64")],
                enc: true,
              },
              false
            );
          }
          const fileExt = fileName.split(".").pop().toLowerCase();
          if (fileExt === "cls") {
            const className = fileName.split(".").slice(0, -1).join(".");
            return api.putDoc(
              fileName,
              {
                content: [`Class ${className} {}`],
                enc: false,
              },
              false
            );
          } else if (["int", "inc", "mac"].includes(fileExt)) {
            const api = new AtelierAPI(uri);
            const routineName = fileName.split(".").slice(0, -1).join(".");
            const routineType = `[ type = ${fileExt}]`;
            return api.putDoc(
              fileName,
              {
                content: [`ROUTINE ${routineName} ${routineType}`],
                enc: false,
              },
              false
            );
          }
          throw new Error("Not implemented");
        }
      })
      .then((response) => {
        if (response && response.result.ext && response.result.ext[0] && response.result.ext[1]) {
          fireOtherStudioAction(OtherStudioAction.CreatedNewDocument, uri, response.result.ext[0]);
          fireOtherStudioAction(OtherStudioAction.FirstTimeDocumentSave, uri, response.result.ext[1]);
        }
        this._lookupAsFile(uri).then((entry) => {
          this._fireSoon({ type: vscode.FileChangeType.Changed, uri });
        });
      });
  }

  public delete(uri: vscode.Uri, options: { recursive: boolean }): void | Thenable<void> {
    const { query } = url.parse(decodeURIComponent(uri.toString()), true);
    const csp = query.csp === "" || query.csp === "1";
    const fileName = csp ? uri.path : uri.path.slice(1).replace(/\//g, ".");
    if (fileName.startsWith(".")) {
      return;
    }
    const api = new AtelierAPI(uri);
    return api.deleteDoc(fileName).then((response) => {
      if (response.result.ext) {
        fireOtherStudioAction(OtherStudioAction.DeletedDocument, uri, response.result.ext);
      }
      this._fireSoon({ type: vscode.FileChangeType.Deleted, uri });
    });
  }

  public rename(oldUri: vscode.Uri, newUri: vscode.Uri, options: { overwrite: boolean }): void | Thenable<void> {
    throw new Error("Not implemented");
    return;
  }
  public copy?(source: vscode.Uri, destination: vscode.Uri, options: { overwrite: boolean }): void | Thenable<void> {
    throw new Error("Not implemented");
    return;
  }

  public watch(uri: vscode.Uri): vscode.Disposable {
    return new vscode.Disposable(() => {
      return;
    });
  }

  private async _lookup(uri: vscode.Uri): Promise<Entry> {
    const parts = uri.path.split("/");
    let entry: Entry = this.root;
    for (const part of parts) {
      if (!part) {
        continue;
      }
      let child: Entry | undefined;
      if (entry instanceof Directory) {
        child = entry.entries.get(part);
        if (!part.includes(".")) {
          const fullName = entry.name === "" ? part : entry.fullName + "/" + part;
          child = new Directory(part, fullName);
          entry.entries.set(part, child);
        }
      }
      if (!child) {
        if (part.includes(".")) {
          return this._lookupAsFile(uri);
        } else {
          throw vscode.FileSystemError.FileNotFound(uri);
        }
      }
      entry = child;
    }
    return entry;
  }

  private async _lookupAsDirectory(uri: vscode.Uri): Promise<Directory> {
    const entry = await this._lookup(uri);
    if (entry instanceof Directory) {
      return entry;
    }
    throw vscode.FileSystemError.FileNotADirectory(uri);
  }

  private async _lookupAsFile(uri: vscode.Uri): Promise<File> {
    const { query } = url.parse(decodeURIComponent(uri.toString()), true);
    const csp = query.csp === "" || query.csp === "1";
    const fileName = csp ? uri.path : uri.path.slice(1).replace(/\//g, ".");
    if (!csp && !fileName.match(/\.(cls|mac|int|inc|dfi|bpl)$/i)) {
      throw vscode.FileSystemError.FileNotFound();
    }
    const name = path.basename(uri.path);
    const api = new AtelierAPI(uri);
    return api
      .getDoc(fileName)
      .then((data) => data.result)
      .then(
        ({ ts, content }) =>
          new File(
            name,
            fileName,
            ts,
            Array.isArray(content) ? content.join("\n").length : content.length,
            Array.isArray(content) ? content.join("\n") : content
          )
      )
      .then((entry) =>
        this._lookupParentDirectory(uri).then((parent) => {
          parent.entries.set(name, entry);
          return entry;
        })
      )
      .catch((error) => {
        throw vscode.FileSystemError.FileNotFound(uri);
      });
  }

  private async _lookupParentDirectory(uri: vscode.Uri): Promise<Directory> {
    const dirname = uri.with({ path: path.posix.dirname(uri.path) });
    return await this._lookupAsDirectory(dirname);
  }

  private _fireSoon(...events: vscode.FileChangeEvent[]): void {
    this._bufferedEvents.push(...events);

    if (this._fireSoonHandle) {
      clearTimeout(this._fireSoonHandle);
    }

    this._fireSoonHandle = setTimeout(() => {
      this._emitter.fire(this._bufferedEvents);
      this._bufferedEvents = [];
    }, 5);
  }
}<|MERGE_RESOLUTION|>--- conflicted
+++ resolved
@@ -4,11 +4,8 @@
 import { AtelierAPI } from "../../api";
 import { Directory } from "./Directory";
 import { File } from "./File";
-<<<<<<< HEAD
 import { fireOtherStudioAction, OtherStudioAction } from "../../commands/studio";
-=======
 import { StudioOpenDialog } from "../../queries";
->>>>>>> 5ebea511
 
 export type Entry = File | Directory;
 
