import * as path from "path";
import * as vscode from "vscode";
import * as url from "url";
import { AtelierAPI } from "../../api";
import { Directory } from "./Directory";
import { File } from "./File";
import { fireOtherStudioAction, OtherStudioAction } from "../../commands/studio";
import { StudioOpenDialog } from "../../queries";
<<<<<<< HEAD
import { outputChannel, redirectDotvscodeRoot } from "../../utils/index";
=======
import { studioOpenDialogFromURI } from "../../utils/FileProviderUtil";
import { redirectDotvscodeRoot, workspaceFolderOfUri } from "../../utils/index";
import { workspaceState } from "../../extension";
>>>>>>> 6793e168

declare function setTimeout(callback: (...args: any[]) => void, ms: number, ...args: any[]): NodeJS.Timeout;

export type Entry = File | Directory;

export class FileSystemProvider implements vscode.FileSystemProvider {
  public root = new Directory("", "");

  public readonly onDidChangeFile: vscode.Event<vscode.FileChangeEvent[]>;

  private _emitter = new vscode.EventEmitter<vscode.FileChangeEvent[]>();
  private _bufferedEvents: vscode.FileChangeEvent[] = [];
  private _fireSoonHandle?: NodeJS.Timer;

  public constructor() {
    this.onDidChangeFile = this._emitter.event;
  }

  // Used by import and compile to make sure we notice its changes
  public fireFileChanged(uri: vscode.Uri): void {
    // Remove entry from our cache
    this._lookupParentDirectory(uri).then((parent) => {
      const name = path.basename(uri.path);
      parent.entries.delete(name);
    });
    // Queue the event
    this._fireSoon({ type: vscode.FileChangeType.Changed, uri });
  }

  public stat(uri: vscode.Uri): Promise<vscode.FileStat> {
    return this._lookup(uri);
  }

  public async readDirectory(uri: vscode.Uri): Promise<[string, vscode.FileType][]> {
    uri = redirectDotvscodeRoot(uri);
    const parent = await this._lookupAsDirectory(uri);
    const api = new AtelierAPI(uri);
    if (!api.active) {
      return;
    }
    const { query } = url.parse(uri.toString(true), true);
    const csp = query.csp === "" || query.csp === "1";
    const folder = !csp
      ? uri.path.replace(/\//g, ".")
      : uri.path === "/"
      ? ""
      : uri.path.endsWith("/")
      ? uri.path
      : uri.path + "/";
    // get all web apps that have a filepath (Studio dialog used below returns REST ones too)
    const cspApps = csp ? await api.getCSPApps().then((data) => data.result.content || []) : [];
    const cspSubfolderMap = new Map<string, vscode.FileType>();
    const prefix = folder === "" ? "/" : folder;
    for (const app of cspApps) {
      if ((app + "/").startsWith(prefix)) {
        const subfolder = app.slice(prefix.length).split("/")[0];
        if (subfolder) {
          cspSubfolderMap.set(subfolder, vscode.FileType.Directory);
        }
      }
    }
    const cspSubfolders = Array.from(cspSubfolderMap.entries());
    return studioOpenDialogFromURI(uri)
      .then((data) => data.result.content || [])
      .then((data) => {
        const results = data
          .filter((item: StudioOpenDialog) =>
            item.Type === "10"
              ? csp && !item.Name.includes("/") // ignore web apps here because there may be REST ones
              : item.Type === "9" // class package
              ? !csp
              : csp
              ? item.Type === "5" // web app file
              : true
          )
          .map((item: StudioOpenDialog) => {
            const name = item.Name;
            const fullName = folder === "" ? name : csp ? folder + name : folder + "/" + name;
            if (item.Type === "10" || item.Type === "9") {
              parent.entries.set(name, new Directory(name, fullName));
              return [name, vscode.FileType.Directory];
            } else {
              return [name, vscode.FileType.File];
            }
          });
        if (!csp) {
          return results;
        }
        return results.concat(cspSubfolders);
      })
      .catch((error) => {
        if (error) {
          console.log(error);
          if (error.errorText.includes(" #5540:")) {
            const message = `User '${api.config.username}' cannot list ${
              csp ? "web application " + spec : "namespace"
            } contents. To resolve this, execute the following SQL in the ${api.config.ns.toUpperCase()} namespace:\n\t GRANT EXECUTE ON %Library.RoutineMgr_StudioOpenDialog TO ${
              api.config.username
            }`;
            outputChannel.appendError(message);
          }
        }
      });
  }

  public createDirectory(uri: vscode.Uri): void | Thenable<void> {
    uri = redirectDotvscodeRoot(uri);
    const basename = path.posix.basename(uri.path);
    const dirname = uri.with({ path: path.posix.dirname(uri.path) });
    return this._lookupAsDirectory(dirname).then((parent) => {
      const entry = new Directory(basename, uri.path);
      parent.entries.set(entry.name, entry);
      parent.mtime = Date.now();
      parent.size += 1;
      this._fireSoon(
        { type: vscode.FileChangeType.Changed, uri: dirname },
        { type: vscode.FileChangeType.Created, uri }
      );
    });
  }

  public async readFile(uri: vscode.Uri): Promise<Uint8Array> {
    return this._lookupAsFile(uri).then((file: File) => {
      // Update cache entry
      const uniqueId = `${workspaceFolderOfUri(uri)}:${file.fileName}`;
      workspaceState.update(`${uniqueId}:mtime`, file.mtime);
      return file.data;
    });
  }

  private generateFileContent(fileName: string, content: Buffer): { content: string[]; enc: boolean } {
    const fileExt = fileName.split(".").pop().toLowerCase();
    if (fileExt === "cls") {
      const className = fileName.split(".").slice(0, -1).join(".");
      return {
        content: [`Class ${className} {}`],
        enc: false,
      };
    } else if (["int", "inc", "mac"].includes(fileExt)) {
      const routineName = fileName.split(".").slice(0, -1).join(".");
      const routineType = `[ type = ${fileExt}]`;
      return {
        content: [`ROUTINE ${routineName} ${routineType}`],
        enc: false,
      };
    }
    return {
      content: [content.toString("base64")],
      enc: true,
    };
  }

  public writeFile(
    uri: vscode.Uri,
    content: Buffer,
    options: {
      create: boolean;
      overwrite: boolean;
    }
  ): void | Thenable<void> {
    uri = redirectDotvscodeRoot(uri);
    if (uri.path.startsWith("/.")) {
      throw vscode.FileSystemError.NoPermissions("dot-folders not supported by server");
    }
    const { query } = url.parse(uri.toString(true), true);
    const csp = query.csp === "" || query.csp === "1";
    const fileName = csp ? uri.path : uri.path.slice(1).replace(/\//g, ".");
    if (fileName.startsWith(".")) {
      return;
    }
    const api = new AtelierAPI(uri);
    return this._lookupAsFile(uri).then(
      () => {
        // Weirdly, if the file exists on the server we don't actually write its content here.
        // Instead we simply return as though we wrote it successfully.
        // The actual writing is done by our workspace.onDidSaveTextDocument handler.
        // But first check a case for which we should fail the write and leave the document dirty if changed.
        if (fileName.split(".").pop().toLowerCase() === "cls") {
          api.actionIndex([fileName]).then((result) => {
            if (result.result.content[0].content.depl) {
              throw new Error("Cannot overwrite a deployed class");
            }
          });
        }
        // Set a -1 mtime cache entry so the actual write by the workspace.onDidSaveTextDocument handler always overwrites.
        // By the time we get here VS Code's built-in conflict resolution mechanism will already have interacted with the user.
        const uniqueId = `${workspaceFolderOfUri(uri)}:${fileName}`;
        workspaceState.update(`${uniqueId}:mtime`, -1);
        return;
      },
      (error) => {
        if (error.code !== "FileNotFound" || !options.create) {
          return Promise.reject();
        }
        // File doesn't exist on the server, and we are allowed to create it.
        // Create content (typically a stub).
        const newContent = this.generateFileContent(fileName, content);

        // Write it to the server
        return api
          .putDoc(
            fileName,
            {
              ...newContent,
              mtime: Date.now(),
            },
            false
          )
          .catch((error) => {
            // Throw all failures
            if (error.errorText && error.errorText !== "") {
              throw vscode.FileSystemError.Unavailable(error.errorText);
            }
            throw vscode.FileSystemError.Unavailable(error.message);
          })
          .then((response) => {
            // New file has been written
            if (response && response.result.ext && response.result.ext[0] && response.result.ext[1]) {
              fireOtherStudioAction(OtherStudioAction.CreatedNewDocument, uri, response.result.ext[0]);
              fireOtherStudioAction(OtherStudioAction.FirstTimeDocumentSave, uri, response.result.ext[1]);
            }
            // Sanity check that we find it there, then make client side update things
            this._lookupAsFile(uri).then(() => {
              this._fireSoon({ type: vscode.FileChangeType.Changed, uri });
            });
          });
      }
    );
  }

  public delete(uri: vscode.Uri, options: { recursive: boolean }): void | Thenable<void> {
    const { query } = url.parse(uri.toString(true), true);
    const csp = query.csp === "" || query.csp === "1";
    const fileName = csp ? uri.path : uri.path.slice(1).replace(/\//g, ".");
    if (fileName.startsWith(".")) {
      return;
    }
    const api = new AtelierAPI(uri);
    return api.deleteDoc(fileName).then((response) => {
      if (response.result.ext) {
        fireOtherStudioAction(OtherStudioAction.DeletedDocument, uri, response.result.ext);
      }
      // Remove entry from our cache
      this._lookupParentDirectory(uri).then((parent) => {
        const name = path.basename(uri.path);
        parent.entries.delete(name);
      });
      this._fireSoon({ type: vscode.FileChangeType.Deleted, uri });
    });
  }

  public rename(oldUri: vscode.Uri, newUri: vscode.Uri, options: { overwrite: boolean }): void | Thenable<void> {
    throw new Error("Not implemented");
    return;
  }
  public copy?(source: vscode.Uri, destination: vscode.Uri, options: { overwrite: boolean }): void | Thenable<void> {
    throw new Error("Not implemented");
    return;
  }

  public watch(uri: vscode.Uri): vscode.Disposable {
    return new vscode.Disposable(() => {
      return;
    });
  }

  // Fetch entry (a file or directory) from cache, else from server
  private async _lookup(uri: vscode.Uri): Promise<Entry> {
    const parts = uri.path.split("/");
    let entry: Entry = this.root;
    for (let i = 0; i < parts.length; i++) {
      const part = parts[i];
      if (!part) {
        continue;
      }
      let child: Entry | undefined;
      if (entry instanceof Directory) {
        child = entry.entries.get(part);
        // If the last element of path is dotted and is one we haven't already cached as a directory
        // then it is assumed to be a file.
        if (!part.includes(".") || i + 1 < parts.length) {
          const fullName = entry.name === "" ? part : entry.fullName + "/" + part;
          child = new Directory(part, fullName);
          entry.entries.set(part, child);
        }
      }
      if (!child) {
        if (part.includes(".")) {
          return this._lookupAsFile(uri);
        } else {
          throw vscode.FileSystemError.FileNotFound(uri);
        }
      } else if (child instanceof File) {
        // Return cached copy unless changed, in which case return updated one
        return this._lookupAsFile(uri, child);
      } else {
        entry = child;
      }
    }
    return entry;
  }

  private async _lookupAsDirectory(uri: vscode.Uri): Promise<Directory> {
    // Reject attempt to access /node_modules
    if (uri.path.startsWith("/node_modules")) {
      throw vscode.FileSystemError.FileNotADirectory(uri);
    }
    const entry = await this._lookup(uri);
    if (entry instanceof Directory) {
      return entry;
    }
    throw vscode.FileSystemError.FileNotADirectory(uri);
  }

  // Fetch from server and cache it, optionally the passed cached copy if unchanged on server
  private async _lookupAsFile(uri: vscode.Uri, cachedFile?: File): Promise<File> {
    uri = redirectDotvscodeRoot(uri);
    if (uri.path.startsWith("/.")) {
      throw vscode.FileSystemError.NoPermissions("dot-folders not supported by server");
    }

    const { query } = url.parse(uri.toString(true), true);
    const csp = query.csp === "" || query.csp === "1";
    const fileName = csp ? uri.path : uri.path.slice(1).replace(/\//g, ".");
    const name = path.basename(uri.path);
    const api = new AtelierAPI(uri);
    return api
      .getDoc(fileName, undefined, cachedFile?.mtime)
      .then((data) => data.result)
      .then((result) => {
        const fileSplit = fileName.split(".");
        const fileType = fileSplit[fileSplit.length - 1];
        if (!csp && ["bpl", "dtl"].includes(fileType)) {
          const partialUri = Array.isArray(result.content) ? result.content[0] : String(result.content).split("\n")[0];
          const strippedUri = partialUri.split("&STUDIO=")[0];
          const { https, host, port, pathPrefix } = api.config;
          result.content = [
            `${https ? "https" : "http"}://${host}:${port}${pathPrefix}${strippedUri}`,
            "Use the link above to launch the external editor in your web browser.",
            "Do not edit this document here. It cannot be saved to the server.",
          ];
        }
        return result;
      })
      .then(
        ({ ts, content }) =>
          new File(
            name,
            fileName,
            ts,
            Array.isArray(content) ? content.join("\n").length : content.length,
            Array.isArray(content) ? content.join("\n") : content
          )
      )
      .then((entry) =>
        this._lookupParentDirectory(uri).then((parent) => {
          // Store in parent directory's cache
          parent.entries.set(name, entry);
          return entry;
        })
      )
      .catch((error) => {
        if (error?.statusCode === 304 && cachedFile) {
          return cachedFile;
        }
        throw vscode.FileSystemError.FileNotFound(uri);
      });
  }

  private async _lookupParentDirectory(uri: vscode.Uri): Promise<Directory> {
    uri = redirectDotvscodeRoot(uri);
    const dirname = uri.with({ path: path.posix.dirname(uri.path) });
    return await this._lookupAsDirectory(dirname);
  }

  private _fireSoon(...events: vscode.FileChangeEvent[]): void {
    this._bufferedEvents.push(...events);

    if (this._fireSoonHandle) {
      clearTimeout(this._fireSoonHandle);
    }

    this._fireSoonHandle = setTimeout(() => {
      this._emitter.fire(this._bufferedEvents);
      this._bufferedEvents = [];
    }, 5);
  }
}<|MERGE_RESOLUTION|>--- conflicted
+++ resolved
@@ -6,13 +6,9 @@
 import { File } from "./File";
 import { fireOtherStudioAction, OtherStudioAction } from "../../commands/studio";
 import { StudioOpenDialog } from "../../queries";
-<<<<<<< HEAD
-import { outputChannel, redirectDotvscodeRoot } from "../../utils/index";
-=======
 import { studioOpenDialogFromURI } from "../../utils/FileProviderUtil";
-import { redirectDotvscodeRoot, workspaceFolderOfUri } from "../../utils/index";
+import { outputChannel, redirectDotvscodeRoot, workspaceFolderOfUri } from "../../utils/index";
 import { workspaceState } from "../../extension";
->>>>>>> 6793e168
 
 declare function setTimeout(callback: (...args: any[]) => void, ms: number, ...args: any[]): NodeJS.Timeout;
 
@@ -108,7 +104,7 @@
           console.log(error);
           if (error.errorText.includes(" #5540:")) {
             const message = `User '${api.config.username}' cannot list ${
-              csp ? "web application " + spec : "namespace"
+              csp ? "web application" : "namespace"
             } contents. To resolve this, execute the following SQL in the ${api.config.ns.toUpperCase()} namespace:\n\t GRANT EXECUTE ON %Library.RoutineMgr_StudioOpenDialog TO ${
               api.config.username
             }`;
