export const extensionId = "intersystems-community.vscode-objectscript";

import vscode = require("vscode");
import * as semver from "semver";

import { AtelierJob, Content, Response, ServerInfo } from "./api/atelier";
export const OBJECTSCRIPT_FILE_SCHEMA = "objectscript";
export const OBJECTSCRIPTXML_FILE_SCHEMA = "objectscriptxml";
export const FILESYSTEM_SCHEMA = "isfs";
export const FILESYSTEM_READONLY_SCHEMA = "isfs-readonly";
export const schemas = [
  OBJECTSCRIPT_FILE_SCHEMA,
  OBJECTSCRIPTXML_FILE_SCHEMA,
  FILESYSTEM_SCHEMA,
  FILESYSTEM_READONLY_SCHEMA,
];
export const filesystemSchemas = [FILESYSTEM_SCHEMA, FILESYSTEM_READONLY_SCHEMA];

import * as url from "url";
import path = require("path");
import {
  importAndCompile,
  importFolder as importFileOrFolder,
  namespaceCompile,
  compileExplorerItems,
  checkChangedOnServer,
  compileOnly,
  importLocalFilesToServerSideFolder,
} from "./commands/compile";
import { deleteExplorerItems } from "./commands/delete";
import { exportAll, exportCurrentFile, exportExplorerItems, getCategory } from "./commands/export";
import { serverActions } from "./commands/serverActions";
import { subclass } from "./commands/subclass";
import { superclass } from "./commands/superclass";
import { viewOthers } from "./commands/viewOthers";
import { xml2doc } from "./commands/xml2doc";
import {
  mainCommandMenu,
  contextCommandMenu,
  documentBeingProcessed,
  fireOtherStudioAction,
  OtherStudioAction,
  contextSourceControlMenu,
  mainSourceControlMenu,
} from "./commands/studio";
import { addServerNamespaceToWorkspace, pickServerAndNamespace } from "./commands/addServerNamespaceToWorkspace";
import { jumpToTagAndOffset } from "./commands/jumpToTagAndOffset";
import { connectFolderToServerNamespace } from "./commands/connectFolderToServerNamespace";
import { DocumaticPreviewPanel } from "./commands/documaticPreviewPanel";

import { getLanguageConfiguration } from "./languageConfiguration";

import { DocumentContentProvider } from "./providers/DocumentContentProvider";
import { DocumentFormattingEditProvider } from "./providers/DocumentFormattingEditProvider";
import { ObjectScriptClassFoldingRangeProvider } from "./providers/ObjectScriptClassFoldingRangeProvider";
import { ObjectScriptClassSymbolProvider } from "./providers/ObjectScriptClassSymbolProvider";
import { ObjectScriptCompletionItemProvider } from "./providers/ObjectScriptCompletionItemProvider";
import { ObjectScriptDefinitionProvider } from "./providers/ObjectScriptDefinitionProvider";
import { ObjectScriptFoldingRangeProvider } from "./providers/ObjectScriptFoldingRangeProvider";
import { ObjectScriptHoverProvider } from "./providers/ObjectScriptHoverProvider";
import { ObjectScriptRoutineSymbolProvider } from "./providers/ObjectScriptRoutineSymbolProvider";
import { ObjectScriptCodeLensProvider } from "./providers/ObjectScriptCodeLensProvider";
import { XmlContentProvider } from "./providers/XmlContentProvider";

import { AtelierAPI } from "./api";
import { ObjectScriptDebugAdapterDescriptorFactory } from "./debug/debugAdapterFactory";
import { ObjectScriptConfigurationProvider } from "./debug/debugConfProvider";
import { ProjectsExplorerProvider } from "./explorer/projectsExplorer";
import { ObjectScriptExplorerProvider, registerExplorerOpen } from "./explorer/explorer";
import { WorkspaceNode } from "./explorer/models/workspaceNode";
import { FileSystemProvider, generateFileContent } from "./providers/FileSystemProvider/FileSystemProvider";
import { WorkspaceSymbolProvider } from "./providers/WorkspaceSymbolProvider";
import {
  connectionTarget,
  currentWorkspaceFolder,
  outputChannel,
  portFromDockerCompose,
  terminalWithDocker,
  notNull,
  currentFile,
  isImportableLocalFile,
  workspaceFolderOfUri,
  uriOfWorkspaceFolder,
} from "./utils";
import { ObjectScriptDiagnosticProvider } from "./providers/ObjectScriptDiagnosticProvider";
import { DocumentRangeFormattingEditProvider } from "./providers/DocumentRangeFormattingEditProvider";
import { DocumentLinkProvider } from "./providers/DocumentLinkProvider";

/* proposed */
import { FileSearchProvider } from "./providers/FileSystemProvider/FileSearchProvider";
import { TextSearchProvider } from "./providers/FileSystemProvider/TextSearchProvider";

export let fileSystemProvider: FileSystemProvider;
export let explorerProvider: ObjectScriptExplorerProvider;
export let projectsExplorerProvider: ProjectsExplorerProvider;
export let documentContentProvider: DocumentContentProvider;
export let workspaceState: vscode.Memento;
export let extensionContext: vscode.ExtensionContext;
export let panel: vscode.StatusBarItem;
export let posPanel: vscode.StatusBarItem;
export const terminals: vscode.Terminal[] = [];
export let xmlContentProvider: XmlContentProvider;

import TelemetryReporter from "vscode-extension-telemetry";
import { CodeActionProvider } from "./providers/CodeActionProvider";
import {
  addWorkspaceFolderForProject,
  compileProjectContents,
  createProject,
  deleteProject,
  exportProjectContents,
  modifyProject,
} from "./commands/project";
import { NodeBase } from "./explorer/models/nodeBase";
import { loadStudioColors, loadStudioSnippets } from "./commands/studioMigration";
import { newFile, NewFileType } from "./commands/newFile";
import { FileDecorationProvider } from "./providers/FileDecorationProvider";

const packageJson = vscode.extensions.getExtension(extensionId).packageJSON;
const extensionVersion = packageJson.version;
const aiKey = packageJson.aiKey;
const PANEL_LABEL = "ObjectScript";

const _onDidChangeConnection = new vscode.EventEmitter<void>();

export const config = (setting?: string, workspaceFolderName?: string): vscode.WorkspaceConfiguration | any => {
  workspaceFolderName = workspaceFolderName || currentWorkspaceFolder();
  if (
    vscode.workspace.workspaceFolders?.length &&
    workspaceFolderName &&
    workspaceFolderName !== "" &&
    vscode.workspace.getConfiguration("intersystems.servers", null).has(workspaceFolderName)
  ) {
    workspaceFolderName = vscode.workspace.workspaceFolders[0].name;
  }
  let prefix: string;
  const workspaceFolder = vscode.workspace.workspaceFolders?.find(
    (el) => el.name.toLowerCase() === workspaceFolderName.toLowerCase()
  );
  if (setting && setting.startsWith("intersystems")) {
    return vscode.workspace.getConfiguration(setting, workspaceFolder);
  } else {
    prefix = "objectscript";
  }

  if (["conn", "export"].includes(setting)) {
    if (workspaceFolderName && workspaceFolderName !== "") {
      if (workspaceFolderName.match(/.+:\d+$/)) {
        const { port, hostname: host, auth, query } = url.parse("http://" + workspaceFolderName, true);
        const { ns = "USER", https = false } = query;
        const [username, password] = (auth || "_SYSTEM:SYS").split(":");
        if (setting == "conn") {
          return {
            active: true,
            https,
            ns,
            host,
            port,
            username,
            password,
          };
        } else if (setting == "export") {
          return {};
        }
      }
    }
  }
  const result = vscode.workspace.getConfiguration(prefix, workspaceFolder?.uri);
  return setting && setting.length ? result.get(setting) : result;
};

export function getXmlUri(uri: vscode.Uri): vscode.Uri {
  if (uri.scheme === OBJECTSCRIPTXML_FILE_SCHEMA) {
    return uri;
  }
  return uri.with({
    path: uri.path,
    scheme: OBJECTSCRIPTXML_FILE_SCHEMA,
  });
}
let reporter: TelemetryReporter = null;

export let checkingConnection = false;

let serverManagerApi: any;

// Map of the intersystems.server connection specs we have resolved via the API to that extension
const resolvedConnSpecs = new Map<string, any>();

/**
 * If servermanager extension is available, fetch the connection spec unless already cached.
 * Prompt for credentials if necessary.
 * @param serverName authority element of an isfs uri, or `objectscript.conn.server` property
 */
export async function resolveConnectionSpec(serverName: string): Promise<void> {
  if (serverManagerApi && serverManagerApi.getServerSpec) {
    if (serverName && serverName !== "" && !resolvedConnSpecs.has(serverName)) {
      const connSpec = await serverManagerApi.getServerSpec(serverName);
      if (connSpec) {
        await resolvePassword(connSpec);
        resolvedConnSpecs.set(serverName, connSpec);
      }
    }
  }
}

// eslint-disable-next-line @typescript-eslint/explicit-module-boundary-types
export async function resolvePassword(serverSpec): Promise<void> {
  const AUTHENTICATION_PROVIDER = "intersystems-server-credentials";
  // This arises if setting says to use authentication provider
  if (typeof serverSpec.password === "undefined") {
    const scopes = [serverSpec.name, serverSpec.username || ""];
    let session = await vscode.authentication.getSession(AUTHENTICATION_PROVIDER, scopes, { silent: true });
    if (!session) {
      session = await vscode.authentication.getSession(AUTHENTICATION_PROVIDER, scopes, { createIfNone: true });
    }
    if (session) {
      // If original spec lacked username use the one obtained by the authprovider
      serverSpec.username = serverSpec.username || session.scopes[1];
      serverSpec.password = session.accessToken;
    }
  }
}

// Accessor for the cache of resolved connection specs
// eslint-disable-next-line @typescript-eslint/explicit-module-boundary-types
export function getResolvedConnectionSpec(key: string, dflt: any): any {
  return resolvedConnSpecs.has(key) ? resolvedConnSpecs.get(key) : dflt;
}

/**
 * A map of all CSP web apps in a server-namespace.
 * The key is either `serverName:ns`, or `host:port/pathPrefix:ns`, lowercase.
 * The value is an array of CSP apps as returned by GET %25SYS/cspapps.
 */
export const cspApps: Map<string, string[]> = new Map();

export async function checkConnection(
  clearCookies = false,
  uri?: vscode.Uri,
  triggerRefreshes?: boolean
): Promise<void> {
  // Do nothing if already checking the connection
  if (checkingConnection) {
    return;
  }

  const { apiTarget, configName } = connectionTarget(uri);
  if (clearCookies) {
    /// clean-up cached values
    await workspaceState.update(configName + ":host", undefined);
    await workspaceState.update(configName + ":port", undefined);
    await workspaceState.update(configName + ":password", undefined);
    await workspaceState.update(configName + ":apiVersion", undefined);
    await workspaceState.update(configName + ":docker", undefined);
    _onDidChangeConnection.fire();
  }
  let api = new AtelierAPI(apiTarget, false);
  const { active, host = "", port = 0, username, ns = "" } = api.config;
  vscode.commands.executeCommand("setContext", "vscode-objectscript.connectActive", active);
  if (!panel.text) {
    panel.text = `${PANEL_LABEL}`;
  }
  if (!host.length && !port && !ns.length) {
    panel.text = `${PANEL_LABEL}`;
    panel.tooltip = `No connection configured`;
    return;
  }
  let connInfo = api.connInfo;
  if (!active) {
    panel.text = `${PANEL_LABEL} $(warning)`;
    panel.tooltip = new vscode.MarkdownString(
      `Connection to${
        !host.length || !port || !ns.length ? " incompletely specified server" : ""
      } \`${connInfo}\` is disabled`
    );
    return;
  }

  if (!workspaceState.get(configName + ":port") && !api.externalServer) {
    try {
      const { port: dockerPort, docker: withDocker, service } = await portFromDockerCompose();
      workspaceState.update(configName + ":docker", withDocker);
      workspaceState.update(configName + ":dockerService", service);
      if (withDocker) {
        if (!dockerPort) {
          const errorMessage = `Something is wrong with your docker-compose connection settings, or your service is not running.`;
          outputChannel.appendError(errorMessage);
          panel.text = `${PANEL_LABEL} $(error)`;
          panel.tooltip = `ERROR - ${errorMessage}`;
          return;
        }
        const { autoShowTerminal } = config();
        autoShowTerminal && terminalWithDocker();
        if (dockerPort !== port) {
          workspaceState.update(configName + ":host", "localhost");
          workspaceState.update(configName + ":port", dockerPort);
        }
        connInfo = `localhost:${dockerPort}[${ns}]`;
        _onDidChangeConnection.fire();
      }
    } catch (error) {
      outputChannel.appendError(error);
      workspaceState.update(configName + ":docker", true);
      panel.text = `${PANEL_LABEL} $(error)`;
      panel.tooltip = error;
      return;
    }
  }

  if (clearCookies) {
    api.clearCookies();
  }

  // Why must this be recreated here? Maybe in case something has updated connection details since we last fetched them.
  api = new AtelierAPI(apiTarget, false);

  if (!api.config.host || !api.config.port || !api.config.ns) {
    const message = "'host', 'port' and 'ns' must be specified.";
    outputChannel.appendError(message);
    panel.text = `${PANEL_LABEL} $(error)`;
    panel.tooltip = `ERROR - ${message}`;
    if (!api.externalServer) {
      await setConnectionState(configName, false);
    }
    return;
  }
  checkingConnection = true;

  // What we do when api.serverInfo call succeeds
  const gotServerInfo = async (info: Response<Content<ServerInfo>>) => {
    panel.text = api.connInfo;
    if (api.config.serverName) {
      panel.tooltip = new vscode.MarkdownString(
        `Connected to \`${api.config.host}:${api.config.port}${api.config.pathPrefix}\` as \`${username}\``
      );
    } else {
      panel.tooltip = new vscode.MarkdownString(
        `Connected${api.config.pathPrefix ? ` to \`${api.config.pathPrefix}\`` : ""} as \`${username}\``
      );
    }
    const hasHS = info.result.content.features.find((el) => el.name === "HEALTHSHARE" && el.enabled) !== undefined;
    reporter &&
      reporter.sendTelemetryEvent("connected", {
        serverVersion: info.result.content.version,
        healthshare: hasHS ? "yes" : "no",
      });

    // Update CSP web app cache if required
    const key = (
      api.config.serverName && api.config.serverName != ""
        ? `${api.config.serverName}:${api.config.ns}`
        : `${api.config.host}:${api.config.port}${api.config.pathPrefix}:${api.config.ns}`
    ).toLowerCase();
    if (!cspApps.has(key)) {
      cspApps.set(key, await api.getCSPApps().then((data) => data.result.content || []));
    }
    if (!api.externalServer) {
      await setConnectionState(configName, true);
    }
    return;
  };

  // Do the check
  return api
    .serverInfo()
    .then(gotServerInfo)
    .catch(async (error) => {
      let message = error.message;
      let errorMessage;
      if (error.statusCode === 401) {
        let success = false;
        message = "Not Authorized.";
        errorMessage = `Authorization error: Check your credentials in Settings, and that you have sufficient privileges on the /api/atelier web application on ${connInfo}`;
        const username = api.config.username;
        if (username === "") {
          vscode.window.showErrorMessage(`Anonymous access rejected by ${connInfo}.`);
          if (!api.externalServer) {
            vscode.window.showErrorMessage("Connection has been disabled.");
            await setConnectionState(configName, false);
          }
        } else {
          success = await new Promise<boolean>((resolve) => {
            vscode.window
              .showInputBox({
                password: true,
                placeHolder: `Not Authorized. Enter password to connect as user '${username}' to ${connInfo}`,
                prompt: !api.externalServer ? "If no password is entered the connection will be disabled." : "",
                ignoreFocusOut: true,
              })
              .then(
                async (password) => {
                  if (password) {
                    await workspaceState.update(configName + ":password", password);
                    resolve(
                      api
                        .serverInfo()
                        .then(async (info): Promise<boolean> => {
                          await gotServerInfo(info);
                          _onDidChangeConnection.fire();
                          return true;
                        })
                        .catch(async (error) => {
                          console.log(`Second connect failed: ${error}`);
                          await setConnectionState(configName, false);
                          await workspaceState.update(configName + ":password", undefined);
                          return false;
                        })
                        .finally(() => {
                          checkingConnection = false;
                        })
                    );
                  } else if (!api.externalServer) {
                    await setConnectionState(configName, false);
                  }
                  console.log(`Finished prompting for password`);
                  resolve(false);
                },
                (reason) => {
                  console.log(`showInputBox for password dismissed: ${reason}`);
                }
              );
          });
          if (success) {
            return;
          }
        }
      } else {
        errorMessage = `${message}\nCheck your server details in Settings (${connInfo}).`;
      }
      outputChannel.appendError(errorMessage);
      panel.text = `${connInfo} $(error)`;
      panel.tooltip = `ERROR - ${message}`;
      throw error;
    })
    .finally(() => {
      checkingConnection = false;
      if (triggerRefreshes) {
        setTimeout(() => {
          explorerProvider.refresh();
          projectsExplorerProvider.refresh();
          // Refreshing Files Explorer also switches to it, so only do this if the uri is part of the workspace,
          // otherwise files opened from ObjectScript Explorer (objectscript:// or isfs:// depending on the "objectscript.serverSideEditing" setting)
          // will cause an unwanted switch.
          if (uri && schemas.includes(uri.scheme) && vscode.workspace.getWorkspaceFolder(uri)) {
            vscode.commands.executeCommand("workbench.files.action.refreshFilesExplorer");
          }
        }, 20);
      }
    });
}

// Set objectscript.conn.active at WorkspaceFolder level if objectscript.conn is defined there,
//  else set it at Workspace level
function setConnectionState(configName: string, active: boolean) {
  const connConfig: vscode.WorkspaceConfiguration = config("", configName);
  const target: vscode.ConfigurationTarget = connConfig.inspect("conn").workspaceFolderValue
    ? vscode.ConfigurationTarget.WorkspaceFolder
    : vscode.ConfigurationTarget.Workspace;
  const targetConfig: any =
    connConfig.inspect("conn").workspaceFolderValue || connConfig.inspect("conn").workspaceValue;
  return connConfig.update("conn", { ...targetConfig, active }, target);
}

// Promise to return the API of the servermanager
async function serverManager(): Promise<any> {
  const extId = "intersystems-community.servermanager";
  let extension = vscode.extensions.getExtension(extId);
  const ignore =
    config("ignoreInstallServerManager") ||
    vscode.workspace.getConfiguration("intersystems.servers").get("/ignore", false);
  if (!extension) {
    if (ignore) {
      return;
    }
    try {
      await vscode.commands.executeCommand("extension.open", extId);
    } catch (ex) {
      // Such command do not exists, suppose we are under Theia, it's not possible to install this extension this way
      return;
    }
    await vscode.window
      .showInformationMessage(
        `The [InterSystems Server Manager extension](https://marketplace.visualstudio.com/items?itemName=${extId}) is recommended to help you [define connections and store passwords securely](https://intersystems-community.github.io/vscode-objectscript/configuration/#configuring-a-server) in your keychain.`,
        "Install",
        "Later",
        "Never"
      )
      .then(async (action) => {
        switch (action) {
          case "Install":
            await vscode.commands.executeCommand("workbench.extensions.search", `@tag:"intersystems"`).then(null, null);
            await vscode.commands.executeCommand("workbench.extensions.installExtension", extId);
            extension = vscode.extensions.getExtension(extId);
            break;
          case "Never":
            config().update("ignoreInstallServerManager", true, vscode.ConfigurationTarget.Global);
            break;
          case "Later":
          default:
        }
      });
  }
  if (extension) {
    if (!extension.isActive) {
      await extension.activate();
    }
    return extension.exports;
  }
}

function languageServer(install = true): vscode.Extension<any> {
  const extId = "intersystems.language-server";
  let extension = vscode.extensions.getExtension(extId);

  async function languageServerInstall() {
    if (config("ignoreInstallLanguageServer")) {
      return;
    }
    try {
      await vscode.commands.executeCommand("extension.open", extId);
    } catch (ex) {
      // Such command do not exists, suppose we are under Theia, it's not possible to install this extension this way
      return;
    }
    await vscode.window
      .showInformationMessage(
        `Install the [InterSystems Language Server extension](https://marketplace.visualstudio.com/items?itemName=${extId}) for best handling of ObjectScript code.`,
        "Install",
        "Later"
      )
      .then(async (action) => {
        switch (action) {
          case "Install":
            await vscode.commands.executeCommand("workbench.extensions.search", `@tag:"intersystems"`).then(null, null);
            await vscode.commands.executeCommand("workbench.extensions.installExtension", extId);
            extension = vscode.extensions.getExtension(extId);
            break;
          case "Later":
          default:
        }
      });
  }

  if (!extension && install) {
    languageServerInstall();
  }

  return extension;
}

// The URIs of all classes that have been opened. Used when objectscript.openClassContracted is true.
let openedClasses: string[];

export async function activate(context: vscode.ExtensionContext): Promise<any> {
  if (!packageJson.version.includes("SNAPSHOT")) {
    try {
      reporter = new TelemetryReporter(extensionId, extensionVersion, aiKey);
    } catch (_error) {
      reporter = null;
    }
  }

  const languages = packageJson.contributes.languages.map((lang) => lang.id);
  // workaround for Theia, issue https://github.com/eclipse-theia/theia/issues/8435
  workspaceState = {
    keys: context.workspaceState.keys,
    get: <T>(key: string, defaultValue?: T): T | undefined =>
      context.workspaceState.get(key, defaultValue) || defaultValue,
    update: (key: string, value: any): Thenable<void> => context.workspaceState.update(key, value),
  };
  extensionContext = context;
  workspaceState.update("workspaceFolder", undefined);

  // Get api for servermanager extension, perhaps offering to install it
  serverManagerApi = await serverManager();

  documentContentProvider = new DocumentContentProvider();
  fileSystemProvider = new FileSystemProvider();

  explorerProvider = new ObjectScriptExplorerProvider();
  vscode.window.createTreeView("ObjectScriptExplorer", {
    treeDataProvider: explorerProvider,
    showCollapseAll: true,
    canSelectMany: true,
  });

  projectsExplorerProvider = new ProjectsExplorerProvider();
  vscode.window.createTreeView("ObjectScriptProjectsExplorer", {
    treeDataProvider: projectsExplorerProvider,
    showCollapseAll: true,
    canSelectMany: false,
  });

  posPanel = vscode.window.createStatusBarItem(vscode.StatusBarAlignment.Left, 0);
  posPanel.command = "vscode-objectscript.jumpToTagAndOffset";
  posPanel.show();

  panel = vscode.window.createStatusBarItem(vscode.StatusBarAlignment.Left, 1);
  panel.text = `${PANEL_LABEL}`;
  panel.command = "vscode-objectscript.serverActions";
  panel.show();

  const debugAdapterFactory = new ObjectScriptDebugAdapterDescriptorFactory();

  // Check one time (flushing cookies) each connection that is used by the workspace.
  // This gets any prompting for missing credentials done upfront, for simplicity.
  const toCheck = new Map<string, vscode.Uri>();
  vscode.workspace.workspaceFolders?.map((workspaceFolder) => {
    const uri = workspaceFolder.uri;
    const { configName } = connectionTarget(uri);
    const serverName = uri.scheme === "file" ? config("conn", configName).server : configName;
    toCheck.set(serverName, uri);
  });
  for await (const oneToCheck of toCheck) {
    const serverName = oneToCheck[0];
    const uri = oneToCheck[1];
    try {
      try {
        await resolveConnectionSpec(serverName);
      } finally {
        await checkConnection(true, uri, true);
      }
    } catch (_) {
      // Ignore any failure
      continue;
    }
  }

  // This constructor instantiates an AtelierAPI object, so needs to happen after resolving and checking connections above
  xmlContentProvider = new XmlContentProvider();

  const documentSelector = (...list) =>
    ["file", ...schemas].reduce((acc, scheme) => acc.concat(list.map((language) => ({ scheme, language }))), []);

  const diagnosticProvider = new ObjectScriptDiagnosticProvider();

  // Gather the proposed APIs we will register to use when building with enabledApiProposals != []
  const proposed = [
    typeof packageJson.enabledApiProposals === "object" &&
    packageJson.enabledApiProposals.includes("fileSearchProvider") &&
    typeof vscode.workspace.registerFileSearchProvider === "function"
      ? vscode.workspace.registerFileSearchProvider(FILESYSTEM_SCHEMA, new FileSearchProvider())
      : null,
    typeof packageJson.enabledApiProposals === "object" &&
    packageJson.enabledApiProposals.includes("fileSearchProvider") &&
    typeof vscode.workspace.registerFileSearchProvider === "function"
      ? vscode.workspace.registerFileSearchProvider(FILESYSTEM_READONLY_SCHEMA, new FileSearchProvider())
      : null,
    typeof packageJson.enabledApiProposals === "object" &&
    packageJson.enabledApiProposals.includes("textSearchProvider") &&
    typeof vscode.workspace.registerTextSearchProvider === "function"
      ? vscode.workspace.registerTextSearchProvider(FILESYSTEM_SCHEMA, new TextSearchProvider())
      : null,
    typeof packageJson.enabledApiProposals === "object" &&
    packageJson.enabledApiProposals.includes("textSearchProvider") &&
    typeof vscode.workspace.registerTextSearchProvider === "function"
      ? vscode.workspace.registerTextSearchProvider(FILESYSTEM_READONLY_SCHEMA, new TextSearchProvider())
      : null,
  ].filter(notNull);

  if (proposed.length > 0) {
    outputChannel.appendLine(`${extensionId} version ${extensionVersion} activating with proposed APIs available.\n`);
    outputChannel.show(true);
  }

  const languageServerExt =
    context.extensionMode && context.extensionMode !== vscode.ExtensionMode.Test ? languageServer() : null;
  const noLSsubscriptions: { dispose(): any }[] = [];
  if (!languageServerExt) {
    if (!config("ignoreInstallLanguageServer")) {
      outputChannel.appendLine(`The intersystems.language-server extension is not installed or has been disabled.\n`);
      outputChannel.show(true);
    }

    if (vscode.window.activeTextEditor) {
      diagnosticProvider.updateDiagnostics(vscode.window.activeTextEditor.document);
    }
    noLSsubscriptions.push(
      vscode.workspace.onDidChangeTextDocument((event) => {
        diagnosticProvider.updateDiagnostics(event.document);
      }),
      vscode.window.onDidChangeActiveTextEditor(async (editor) => {
        if (editor) {
          diagnosticProvider.updateDiagnostics(editor.document);
        }
      }),
      vscode.languages.registerHoverProvider(
        documentSelector("objectscript-class", "objectscript", "objectscript-int", "objectscript-macros"),
        new ObjectScriptHoverProvider()
      ),
      vscode.languages.registerDocumentFormattingEditProvider(
        documentSelector("objectscript-class", "objectscript", "objectscript-int", "objectscript-macros"),
        new DocumentFormattingEditProvider()
      ),
      vscode.languages.registerDocumentRangeFormattingEditProvider(
        documentSelector("objectscript-class", "objectscript", "objectscript-int", "objectscript-macros"),
        new DocumentRangeFormattingEditProvider()
      ),
      vscode.languages.registerDefinitionProvider(
        documentSelector("objectscript-class", "objectscript", "objectscript-int", "objectscript-macros"),
        new ObjectScriptDefinitionProvider()
      ),
      vscode.languages.registerCompletionItemProvider(
        documentSelector("objectscript-class", "objectscript", "objectscript-int", "objectscript-macros"),
        new ObjectScriptCompletionItemProvider(),
        "$",
        "^",
        ".",
        "#"
      ),
      vscode.languages.registerDocumentSymbolProvider(
        documentSelector("objectscript-class"),
        new ObjectScriptClassSymbolProvider()
      ),
      vscode.languages.registerDocumentSymbolProvider(
        documentSelector("objectscript", "objectscript-int"),
        new ObjectScriptRoutineSymbolProvider()
      )
    );
    context.subscriptions.push(...noLSsubscriptions);
  } else {
    const lsVersion = languageServerExt.packageJSON.version;
    // Language Server implements FoldingRangeProvider starting from 1.0.5
    if (semver.lt(lsVersion, "1.0.5")) {
      context.subscriptions.push(
        vscode.languages.registerFoldingRangeProvider(
          documentSelector("objectscript-class"),
          new ObjectScriptClassFoldingRangeProvider()
        ),
        vscode.languages.registerFoldingRangeProvider(
          documentSelector("objectscript", "objectscript-int"),
          new ObjectScriptFoldingRangeProvider()
        )
      );
    }
  }

  openedClasses = workspaceState.get("openedClasses") ?? [];

  // Create this here so we can fire its event
  const fileDecorationProvider = new FileDecorationProvider();

  context.subscriptions.push(
    reporter,
    panel,
    posPanel,
    vscode.extensions.onDidChange(async () => {
      const languageServerExt2 = languageServer(false);
      if (typeof languageServerExt !== typeof languageServerExt2) {
        noLSsubscriptions.forEach((event) => {
          event.dispose();
        });
      }
    }),
    vscode.workspace.onDidChangeTextDocument((event) => {
      if (
        event.contentChanges.length !== 0 &&
        event.document.uri.scheme === FILESYSTEM_SCHEMA &&
        !event.document.isDirty
      ) {
        fireOtherStudioAction(OtherStudioAction.AttemptedEdit, event.document.uri);
      }
      if (!event.document.isDirty) {
        checkChangedOnServer(currentFile(event.document));
      }
    }),
    vscode.window.onDidChangeActiveTextEditor(async (editor) => {
      if (vscode.workspace.workspaceFolders && vscode.workspace.workspaceFolders.length > 1) {
        const workspaceFolder = currentWorkspaceFolder();
        if (workspaceFolder && workspaceFolder !== workspaceState.get<string>("workspaceFolder")) {
          workspaceState.update("workspaceFolder", workspaceFolder);
          await checkConnection(false, editor?.document.uri);
        }
      }
    }),

    vscode.commands.registerCommand("vscode-objectscript.output", () => {
      outputChannel.show(true);
    }),
    vscode.commands.registerCommand("vscode-objectscript.compile", () => importAndCompile(false)),
    vscode.commands.registerCommand("vscode-objectscript.touchBar.compile", () => importAndCompile(false)),
    vscode.commands.registerCommand("vscode-objectscript.compileWithFlags", () => importAndCompile(true)),
    vscode.commands.registerCommand("vscode-objectscript.compileAll", () => namespaceCompile(false)),
    vscode.commands.registerCommand("vscode-objectscript.compileAllWithFlags", () => namespaceCompile(true)),
    vscode.commands.registerCommand("vscode-objectscript.compileFolder", (_file, files) =>
      Promise.all(files.map((file) => importFileOrFolder(file, false)))
    ),
    vscode.commands.registerCommand("vscode-objectscript.importFolder", (_file, files) =>
      Promise.all(files.map((file) => importFileOrFolder(file, true)))
    ),
    vscode.commands.registerCommand("vscode-objectscript.export", exportAll),
    vscode.commands.registerCommand("vscode-objectscript.copyToClipboard", (command: string) => {
      vscode.env.clipboard.writeText(command);
    }),
    vscode.commands.registerCommand("vscode-objectscript.debug", (program: string, askArgs: boolean) => {
      const startDebugging = (args) => {
        const programWithArgs = program + (program.includes("##class") || args.length ? `(${args})` : "");
        vscode.debug.startDebugging(undefined, {
          type: "objectscript",
          request: "launch",
          name: `Debug ${program}`,
          program: programWithArgs,
        });
      };
      if (!askArgs) {
        startDebugging("");
        return;
      }
      return vscode.window
        .showInputBox({
          placeHolder: "Please enter comma delimited arguments list",
        })
        .then((args) => {
          if (args != undefined && args != null) {
            startDebugging(args);
          }
        });
    }),
    vscode.commands.registerCommand("vscode-objectscript.pickProcess", async (config) => {
      const system = config.system;
      const api = new AtelierAPI(vscode.window.activeTextEditor?.document.uri);
      const convert = (data) =>
        data.result.content.map(
          (process: AtelierJob): vscode.QuickPickItem => ({
            label: process.pid.toString(),
            description: `Namespace: ${process.namespace}, Routine: ${process.routine}`,
          })
        );
      const list = await api.getJobs(system).then(convert);
      if (!list.length) {
        vscode.window.showInformationMessage(`No attachable processes are running in ${api.ns}.`, {
          modal: true,
        });
        return;
      }
      return vscode.window
        .showQuickPick<vscode.QuickPickItem>(list, {
          placeHolder: "Pick the process to attach to",
        })
        .then((value) => {
          if (value) return value.label;
        });
    }),
    vscode.commands.registerCommand("vscode-objectscript.jumpToTagAndOffset", jumpToTagAndOffset),
    vscode.commands.registerCommand("vscode-objectscript.viewOthers", () => viewOthers(false)),
    vscode.commands.registerCommand("vscode-objectscript.serverCommands.sourceControl", mainSourceControlMenu),
    vscode.commands.registerCommand(
      "vscode-objectscript.serverCommands.contextSourceControl",
      contextSourceControlMenu
    ),
    vscode.commands.registerCommand("vscode-objectscript.serverCommands.other", mainCommandMenu),
    vscode.commands.registerCommand("vscode-objectscript.serverCommands.contextOther", contextCommandMenu),
    vscode.commands.registerCommand("vscode-objectscript.subclass", subclass),
    vscode.commands.registerCommand("vscode-objectscript.superclass", superclass),
    vscode.commands.registerCommand("vscode-objectscript.serverActions", serverActions),
    vscode.commands.registerCommand("vscode-objectscript.touchBar.viewOthers", () => viewOthers(false)),
    vscode.commands.registerCommand("vscode-objectscript.explorer.refresh", () => explorerProvider.refresh()),
    vscode.commands.registerCommand("vscode-objectscript.explorer.project.refresh", () =>
      projectsExplorerProvider.refresh()
    ),
    // Register the vscode-objectscript.explorer.open command elsewhere
    registerExplorerOpen(),
    vscode.commands.registerCommand("vscode-objectscript.explorer.export", (item, items) =>
      exportExplorerItems(items && items.length ? items : [item])
    ),
    vscode.commands.registerCommand("vscode-objectscript.explorer.delete", (item, items) =>
      deleteExplorerItems(items && items.length ? items : [item])
    ),
    vscode.commands.registerCommand("vscode-objectscript.explorer.compile", (item, items) =>
      compileExplorerItems(items && items.length ? items : [item])
    ),
    vscode.commands.registerCommand("vscode-objectscript.explorer.showGenerated", (workspaceNode: WorkspaceNode) => {
      workspaceState.update(`ExplorerGenerated:${workspaceNode.uniqueId}`, true);
      return explorerProvider.refresh();
    }),
    vscode.commands.registerCommand("vscode-objectscript.explorer.showSystem", (workspaceNode: WorkspaceNode) => {
      workspaceState.update(`ExplorerSystem:${workspaceNode.uniqueId}`, true);
      return explorerProvider.refresh();
    }),
    vscode.commands.registerCommand("vscode-objectscript.explorer.hideGenerated", (workspaceNode: WorkspaceNode) => {
      workspaceState.update(`ExplorerGenerated:${workspaceNode.uniqueId}`, false);
      return explorerProvider.refresh();
    }),
    vscode.commands.registerCommand("vscode-objectscript.explorer.hideSystem", (workspaceNode: WorkspaceNode) => {
      workspaceState.update(`ExplorerSystem:${workspaceNode.uniqueId}`, false);
      return explorerProvider.refresh();
    }),
    vscode.commands.registerCommand("vscode-objectscript.explorer.otherNamespace", (workspaceNode: WorkspaceNode) => {
      return explorerProvider.selectNamespace(workspaceNode.label);
    }),
    vscode.commands.registerCommand(
      "vscode-objectscript.explorer.otherNamespaceClose",
      (workspaceNode: WorkspaceNode) => {
        return explorerProvider.closeExtra4Workspace(workspaceNode.label, workspaceNode.namespace);
      }
    ),
    vscode.commands.registerCommand("vscode-objectscript.previewXml", () => {
      xml2doc(context, vscode.window.activeTextEditor);
    }),
    vscode.commands.registerCommand("vscode-objectscript.addServerNamespaceToWorkspace", () => {
      addServerNamespaceToWorkspace();
    }),
    vscode.commands.registerCommand("vscode-objectscript.connectFolderToServerNamespace", () => {
      connectFolderToServerNamespace();
    }),
    vscode.commands.registerCommand("vscode-objectscript.hideExplorerForWorkspace", () => {
      vscode.workspace
        .getConfiguration("objectscript")
        .update("showExplorer", false, vscode.ConfigurationTarget.Workspace);
    }),
    vscode.commands.registerCommand("vscode-objectscript.showExplorerForWorkspace", () => {
      vscode.workspace
        .getConfiguration("objectscript")
        .update("showExplorer", true, vscode.ConfigurationTarget.Workspace);
    }),

    vscode.workspace.registerTextDocumentContentProvider(OBJECTSCRIPT_FILE_SCHEMA, documentContentProvider),
    vscode.workspace.registerTextDocumentContentProvider(OBJECTSCRIPTXML_FILE_SCHEMA, xmlContentProvider),
    vscode.workspace.registerFileSystemProvider(FILESYSTEM_SCHEMA, fileSystemProvider, {
      isCaseSensitive: true,
    }),
    vscode.workspace.registerFileSystemProvider(FILESYSTEM_READONLY_SCHEMA, fileSystemProvider, {
      isCaseSensitive: true,
      isReadonly: true,
    }),
    vscode.languages.setLanguageConfiguration("objectscript-class", getLanguageConfiguration("class")),
    vscode.languages.setLanguageConfiguration("objectscript", getLanguageConfiguration("routine")),
    vscode.languages.setLanguageConfiguration("objectscript-macros", getLanguageConfiguration("routine")),
    vscode.languages.registerCodeActionsProvider(
      documentSelector("objectscript-class", "objectscript"),
      new CodeActionProvider()
    ),
    vscode.languages.registerWorkspaceSymbolProvider(new WorkspaceSymbolProvider()),
    vscode.debug.registerDebugConfigurationProvider("objectscript", new ObjectScriptConfigurationProvider()),
    vscode.debug.registerDebugAdapterDescriptorFactory("objectscript", debugAdapterFactory),
    debugAdapterFactory,
    vscode.languages.registerCodeLensProvider(
      documentSelector("objectscript-class", "objectscript"),
      new ObjectScriptCodeLensProvider()
    ),
    vscode.commands.registerCommand("vscode-objectscript.compileOnly", () => compileOnly(false)),
    vscode.commands.registerCommand("vscode-objectscript.compileOnlyWithFlags", () => compileOnly(true)),
    vscode.languages.registerDocumentLinkProvider(
      { language: "vscode-objectscript-output" },
      new DocumentLinkProvider()
    ),
    vscode.commands.registerCommand("vscode-objectscript.editOthers", () => viewOthers(true)),
    vscode.commands.registerCommand("vscode-objectscript.showClassDocumentationPreview", () =>
      DocumaticPreviewPanel.create(context.extensionUri)
    ),
    vscode.commands.registerCommand("vscode-objectscript.exportCurrentFile", exportCurrentFile),
    vscode.workspace.onDidCreateFiles((e: vscode.FileCreateEvent) =>
      Promise.all(
        e.files
          .filter((f) => !filesystemSchemas.includes(f.scheme))
          .filter((f) => ["cls", "inc", "int", "mac"].includes(f.path.split(".").pop().toLowerCase()))
          .map(async (f) => {
            // Determine the file name
            const workspace = workspaceFolderOfUri(f);
            if (!workspace) {
              // No workspace folders are open
              return null;
            }
            const workspacePath = uriOfWorkspaceFolder(workspace).fsPath;
            const filePathNoWorkspaceArr = f.fsPath.replace(workspacePath + path.sep, "").split(path.sep);
            const { folder, addCategory } = config("export", workspace);
            const expectedFolder = typeof folder === "string" && folder.length ? folder : null;
            const expectedFolderArr = expectedFolder.split(path.sep);
            if (
              expectedFolder !== null &&
              filePathNoWorkspaceArr.slice(0, expectedFolderArr.length).join(path.sep) === expectedFolder
            ) {
              filePathNoWorkspaceArr.splice(0, expectedFolderArr.length);
            }
            const expectedCat = addCategory ? getCategory(f.fsPath, addCategory) : null;
            if (expectedCat !== null && filePathNoWorkspaceArr[0] === expectedCat) {
              filePathNoWorkspaceArr.shift();
            }
            const fileName = filePathNoWorkspaceArr.join(".");
            // Generate the new content
            const newContent = generateFileContent(fileName, Buffer.from(await vscode.workspace.fs.readFile(f)));
            // Write the new content to the file
            return vscode.workspace.fs.writeFile(f, new TextEncoder().encode(newContent.content.join("\n")));
          })
      )
    ),
    vscode.window.onDidChangeActiveTextEditor((editor: vscode.TextEditor) => {
      if (config("openClassContracted") && editor && editor.document.languageId === "objectscript-class") {
        const uri: string = editor.document.uri.toString();
        if (!openedClasses.includes(uri)) {
          vscode.commands.executeCommand("editor.foldLevel1");
          openedClasses.push(uri);
        }
      }
    }),
    vscode.workspace.onDidCloseTextDocument((doc: vscode.TextDocument) => {
      const uri: string = doc.uri.toString();
      const idx: number = openedClasses.indexOf(uri);
      if (idx > -1) {
        openedClasses.splice(idx, 1);
      }
    }),
    vscode.commands.registerCommand("vscode-objectscript.addItemsToProject", (item) => {
      if (item instanceof NodeBase || item instanceof vscode.Uri) {
        return modifyProject(item, "add");
      } else {
        return modifyProject(undefined, "add");
      }
    }),
    vscode.commands.registerCommand("vscode-objectscript.removeFromProject", (item) => {
      if (item instanceof NodeBase || item instanceof vscode.Uri) {
        return modifyProject(item, "remove");
      } else {
        return modifyProject(undefined, "remove");
      }
    }),
    vscode.commands.registerCommand("vscode-objectscript.removeItemsFromProject", (item) => {
      if (item instanceof NodeBase || item instanceof vscode.Uri) {
        return modifyProject(item, "remove");
      } else {
        return modifyProject(undefined, "remove");
      }
    }),
    vscode.commands.registerCommand("vscode-objectscript.createProject", (node) => createProject(node)),
    vscode.commands.registerCommand("vscode-objectscript.deleteProject", (node) => deleteProject(node)),
    vscode.commands.registerCommand("vscode-objectscript.explorer.project.exportProjectContents", (node) =>
      exportProjectContents(node)
    ),
    vscode.commands.registerCommand("vscode-objectscript.explorer.project.compileProjectContents", (node) =>
      compileProjectContents(node)
    ),
    vscode.commands.registerCommand("vscode-objectscript.explorer.project.openOtherServerNs", () => {
      pickServerAndNamespace().then((pick) => {
        if (pick != undefined) {
          projectsExplorerProvider.openExtraServerNs(pick);
        }
      });
    }),
    vscode.commands.registerCommand("vscode-objectscript.explorer.project.closeOtherServerNs", (node) =>
      projectsExplorerProvider.closeExtraServerNs(node)
    ),
    vscode.commands.registerCommand("vscode-objectscript.explorer.project.addWorkspaceFolderForProject", (node) =>
      addWorkspaceFolderForProject(node)
    ),
    vscode.workspace.onDidChangeWorkspaceFolders(async ({ added, removed }) => {
      const folders = vscode.workspace.workspaceFolders;

      // Make sure we have a resolved connection spec for the targets of all added folders
      const toCheck = new Map<string, vscode.Uri>();
      added.map((workspaceFolder) => {
        const uri = workspaceFolder.uri;
        const { configName } = connectionTarget(uri);
        toCheck.set(configName, uri);
      });
      for await (const oneToCheck of toCheck) {
        const configName = oneToCheck[0];
        const uri = oneToCheck[1];
        const serverName = uri.scheme === "file" ? config("conn", configName).server : configName;
        await resolveConnectionSpec(serverName);
      }

      // If it was just the addition of the first folder, and this is one of the isfs types, hide the ObjectScript Explorer for this workspace
      if (
        folders?.length === 1 &&
        added?.length === 1 &&
        removed?.length === 0 &&
        filesystemSchemas.includes(added[0].uri.scheme)
      ) {
        vscode.workspace
          .getConfiguration("objectscript")
          .update("showExplorer", false, vscode.ConfigurationTarget.Workspace);
      }
    }),
    vscode.workspace.onDidChangeConfiguration(async ({ affectsConfiguration }) => {
      if (affectsConfiguration("objectscript.conn") || affectsConfiguration("intersystems.servers")) {
        if (affectsConfiguration("intersystems.servers")) {
          // Gather the server names previously resolved
          const resolvedServers: string[] = [];
          resolvedConnSpecs.forEach((v, k) => resolvedServers.push(k));
          // Clear the cache
          resolvedConnSpecs.clear();
          // Resolve them again, sequentially in case user needs to be prompted for credentials
          for await (const serverName of resolvedServers) {
            await resolveConnectionSpec(serverName);
          }
        }
        // Check connections sequentially for each workspace folder
        let refreshFilesExplorer = false;
        for await (const folder of vscode.workspace.workspaceFolders) {
          if (schemas.includes(folder.uri.scheme)) {
            refreshFilesExplorer = true;
          }
          try {
            await checkConnection(true, folder.uri, true);
          } catch (_) {
            continue;
          }
        }
        explorerProvider.refresh();
        projectsExplorerProvider.refresh();
        if (refreshFilesExplorer) {
          // This unavoidably switches to the File Explorer view, so only do it if isfs folders were found
          vscode.commands.executeCommand("workbench.files.action.refreshFilesExplorer");
        }
      }
    }),
    vscode.window.onDidCloseTerminal((t) => {
      const terminalIndex = terminals.findIndex((terminal) => terminal.name == t.name);
      if (terminalIndex > -1) {
        terminals.splice(terminalIndex, 1);
      }
    }),
    vscode.workspace.onDidSaveTextDocument((file) => {
      if (!schemas.includes(file.uri.scheme) && !config("importOnSave")) {
        // Don't save this local file on the server
        return;
      }
      if (schemas.includes(file.uri.scheme) || languages.includes(file.languageId)) {
        if (documentBeingProcessed !== file) {
          return importAndCompile(false, file, config("compileOnSave"));
        }
      } else if (file.uri.scheme === "file") {
        if (isImportableLocalFile(file) && new AtelierAPI(file.uri).active) {
          // This local file is part of a CSP application
          // or matches our export settings, so import it on save
          return importFileOrFolder(file.uri, true);
        }
      }
    }),
    vscode.window.onDidChangeActiveTextEditor(async (textEditor: vscode.TextEditor) => {
      await checkConnection(false, textEditor?.document.uri);
      posPanel.text = "";
      if (textEditor?.document.fileName.endsWith(".xml") && config("autoPreviewXML")) {
        return xml2doc(context, textEditor);
      }
    }),
    vscode.window.onDidChangeTextEditorSelection((event: vscode.TextEditorSelectionChangeEvent) => {
      posPanel.text = "";
      const document = event.textEditor.document;
      if (!["objectscript", "objectscript-int"].includes(document.languageId)) {
        return;
      }
      if (event.selections.length > 1 || !event.selections[0].isEmpty) {
        return;
      }

      const file = currentFile(document);
      const nameMatch = file.name.match(/(.*)\.(int|mac)$/i);
      if (!nameMatch) {
        return;
      }
      const [, routine] = nameMatch;
      let label = "";
      let pos = 0;
      vscode.commands
        .executeCommand<vscode.DocumentSymbol[]>("vscode.executeDocumentSymbolProvider", document.uri)
        .then((symbols) => {
          if (symbols != undefined) {
            const cursor = event.selections[0].active;
            if (symbols.length == 0 || cursor.isBefore(symbols[0].range.start)) {
              pos = cursor.line - 1;
            } else {
              for (const symbol of symbols) {
                if (symbol.range.contains(cursor)) {
                  label = symbol.name;
                  pos = cursor.line - symbol.range.start.line;
                  break;
                }
              }
            }
            posPanel.text = `${label}${pos > 0 ? "+" + pos : ""}^${routine}`;
          }
        });
    }),
    vscode.commands.registerCommand("vscode-objectscript.loadStudioSnippets", loadStudioSnippets),
    vscode.commands.registerCommand("vscode-objectscript.loadStudioColors", () => {
      loadStudioColors(languageServerExt);
    }),
    vscode.commands.registerCommand("vscode-objectscript.newFile.businessOperation", () =>
      newFile(NewFileType.BusinessOperation)
    ),
    vscode.commands.registerCommand("vscode-objectscript.newFile.bpl", () => newFile(NewFileType.BPL)),
    vscode.commands.registerCommand("vscode-objectscript.newFile.rule", () => newFile(NewFileType.Rule)),
    vscode.commands.registerCommand("vscode-objectscript.newFile.businessService", () =>
      newFile(NewFileType.BusinessService)
    ),
    vscode.commands.registerCommand("vscode-objectscript.newFile.dtl", () => newFile(NewFileType.DTL)),
<<<<<<< HEAD
    vscode.window.registerFileDecorationProvider(fileDecorationProvider),
    vscode.workspace.onDidOpenTextDocument((doc) => !doc.isUntitled && fileDecorationProvider.emitter.fire(doc.uri)),
=======
    vscode.commands.registerCommand("vscode-objectscript.importLocalFilesServerSide", (wsFolderUri) => {
      if (
        wsFolderUri instanceof vscode.Uri &&
        wsFolderUri.scheme == FILESYSTEM_SCHEMA &&
        (vscode.workspace.workspaceFolders != undefined
          ? vscode.workspace.workspaceFolders.findIndex(
              (wsFolder) => wsFolder.uri.toString() == wsFolderUri.toString()
            ) != -1
          : false)
      ) {
        // wsFolderUri is an isfs workspace folder URI
        return importLocalFilesToServerSideFolder(wsFolderUri);
      }
    }),
>>>>>>> 24aa75f8

    /* Anything we use from the VS Code proposed API */
    ...proposed
  );
  reporter && reporter.sendTelemetryEvent("extensionActivated");

  // The API we export
  const extensionApi = {
    serverForUri(uri: vscode.Uri): any {
      const { apiTarget } = connectionTarget(uri);
      const api = new AtelierAPI(apiTarget);

      // This function intentionally no longer exposes the password for a named server UNLESS it is already exposed as plaintext in settings.
      // API client extensions should use Server Manager 3's authentication provider to request a missing password themselves,
      // which will require explicit user consent to divulge the password to the requesting extension.

      const {
        serverName,
        active,
        host = "",
        https,
        port,
        pathPrefix,
        username,
        password,
        ns = "",
        apiVersion,
      } = api.config;
      return {
        serverName,
        active,
        scheme: https ? "https" : "http",
        host,
        port,
        pathPrefix,
        username,
        password:
          serverName === ""
            ? password
            : vscode.workspace
                .getConfiguration(`intersystems.servers.${serverName.toLowerCase()}`, uri)
                .get("password"),
        namespace: ns,
        apiVersion: active ? apiVersion : undefined,
      };
    },
    serverDocumentUriForUri(uri: vscode.Uri): vscode.Uri {
      const { apiTarget } = connectionTarget(uri);
      if (typeof apiTarget === "string") {
        // It was a file-type uri, so find its document (we hope it is open)
        const docs = vscode.workspace.textDocuments.filter((doc) => doc.uri.toString() === uri.toString());
        let fileName = "";
        if (docs.length === 1) {
          // Found it, so work out the corresponding server-side name
          const file = currentFile(docs[0]);
          // For some local documents there is no server-side equivalent
          if (file) {
            fileName = file.name;
          }
        }
        // uri.path will be "/" if no mapping exists to a server-side equivalent
        uri = vscode.Uri.file(fileName).with({ scheme: OBJECTSCRIPT_FILE_SCHEMA, authority: apiTarget });
      }
      return uri;
    },
    onDidChangeConnection(): vscode.Event<void> {
      return _onDidChangeConnection.event;
    },
    getUriForDocument(document: string): vscode.Uri {
      return DocumentContentProvider.getUri(document);
    },
  };

  // 'export' our public API
  return extensionApi;
}

export function deactivate(): void {
  if (workspaceState) {
    workspaceState.update("openedClasses", openedClasses);
  }
  // This will ensure all pending events get flushed
  reporter && reporter.dispose();
  if (terminals) {
    terminals.forEach((t) => t.dispose());
  }
}<|MERGE_RESOLUTION|>--- conflicted
+++ resolved
@@ -1186,10 +1186,8 @@
       newFile(NewFileType.BusinessService)
     ),
     vscode.commands.registerCommand("vscode-objectscript.newFile.dtl", () => newFile(NewFileType.DTL)),
-<<<<<<< HEAD
     vscode.window.registerFileDecorationProvider(fileDecorationProvider),
     vscode.workspace.onDidOpenTextDocument((doc) => !doc.isUntitled && fileDecorationProvider.emitter.fire(doc.uri)),
-=======
     vscode.commands.registerCommand("vscode-objectscript.importLocalFilesServerSide", (wsFolderUri) => {
       if (
         wsFolderUri instanceof vscode.Uri &&
@@ -1204,7 +1202,6 @@
         return importLocalFilesToServerSideFolder(wsFolderUri);
       }
     }),
->>>>>>> 24aa75f8
 
     /* Anything we use from the VS Code proposed API */
     ...proposed
