--- conflicted
+++ resolved
@@ -864,16 +864,12 @@
       documentSelector("objectscript-class"),
       new ObjectScriptClassCodeLensProvider()
     ),
-<<<<<<< HEAD
-    vscode.languages.registerDocumentLinkProvider({ language: "objectscript-output" }, new DocumentLinkProvider()),
     vscode.commands.registerCommand("vscode-objectscript.compileOnly", () => compileOnly(false)),
     vscode.commands.registerCommand("vscode-objectscript.compileOnlyWithFlags", () => compileOnly(true)),
-=======
     vscode.languages.registerDocumentLinkProvider(
       { language: "vscode-objectscript-output" },
       new DocumentLinkProvider()
     ),
->>>>>>> 2fcd0b82
 
     /* Anything we use from the VS Code proposed API */
     ...proposed
