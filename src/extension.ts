--- conflicted
+++ resolved
@@ -1093,13 +1093,12 @@
       }
     }),
     vscode.workspace.onDidSaveTextDocument((file) => {
-<<<<<<< HEAD
       if (openCustomEditors.includes(file.uri.toString())) {
         // Saving is handled by a different event listener
-=======
+        return;
+      }
       if (!schemas.includes(file.uri.scheme) && !config("importOnSave")) {
         // Don't save this local file on the server
->>>>>>> a37fdb9a
         return;
       }
       if (schemas.includes(file.uri.scheme) || languages.includes(file.languageId)) {
