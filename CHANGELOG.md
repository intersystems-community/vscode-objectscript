--- conflicted
+++ resolved
@@ -1,6 +1,8 @@
 # Change Log
 
-<<<<<<< HEAD
+## [1.9.2022072501] 25-Jul-2022 pre-release
+Add 1.8.1 changes.
+
 ## [1.9.2022042001] 20-Apr-2022 pre-release
 Add 1.8.0 changes.
 
@@ -27,7 +29,6 @@
 
 ## [1.5.2022011401] 14-Jan-2022 pre-release
 Add 1.4.0 changes.
-=======
 ## [1.8.1] 25-Jul-2022
 - Fixes
   - New class should ignore `objectscript.export.folder` setting (#938)
@@ -38,7 +39,6 @@
   - Use correct isfs connection when attaching to a process for debugging (#958)
   - Fix uncaught errors reported in VS Code extension view UI (#937)
   - Upgrade vulnerable dependencies.
->>>>>>> 06322ebb
 
 ## [1.8.0] 20-Apr-2022
 - Enhancements
