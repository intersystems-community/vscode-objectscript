--- conflicted
+++ resolved
@@ -1,6 +1,8 @@
 # Change Log
 
-<<<<<<< HEAD
+## [1.7.2022040601] 06-Apr-2022 pre-release
+Add 1.6.0 changes.
+
 ## [1.5.2022032101] 21-Mar-2022 pre-release
 Add 1.4.4 changes.
 
@@ -21,7 +23,6 @@
 
 ## [1.5.2022011401] 14-Jan-2022 pre-release
 Add 1.4.0 changes.
-=======
 ## [1.6.0] 06-Apr-2022
 Minimum VS Code version is now 1.66.0
 - Enhancements
@@ -36,7 +37,6 @@
   - Fix problems caused by extension running on server and VS Code UI in web browser (#911)
   - Upgrade vulnerable dependencies.
 
->>>>>>> efee965a
 ## [1.4.4] 21-Mar-2022
 - Enhancements
   - Compile asynchronously to avoid timing out (#890)
