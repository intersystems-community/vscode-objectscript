--- conflicted
+++ resolved
@@ -522,16 +522,12 @@
         {
           "command": "vscode-objectscript.showClassDocumentationPreview",
           "group": "1_open",
-<<<<<<< HEAD
           "when": "resourceLangId == objectscript-class && activeCustomEditorId == ''"
-=======
-          "when": "resourceLangId == objectscript-class"
         },
         {
           "command": "vscode-objectscript.showRESTDebugWebview",
           "group": "1_open",
           "when": "resourceLangId =~ /^objectscript/ && vscode-objectscript.connectActive"
->>>>>>> eeca8292
         }
       ],
       "touchBar": [
