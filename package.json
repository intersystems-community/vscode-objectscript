--- conflicted
+++ resolved
@@ -477,12 +477,8 @@
     "vscode": "^1.1.26"
   },
   "dependencies": {
-<<<<<<< HEAD
     "bottleneck": "^2.16.2",
-    "glob": "^7.1.3"
-=======
     "glob": "^7.1.3",
     "vscode-cache": "^0.3.0"
->>>>>>> 1b257062
   }
 }