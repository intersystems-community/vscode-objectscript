--- conflicted
+++ resolved
@@ -2,11 +2,7 @@
   "name": "vscode-objectscript",
   "displayName": "InterSystems ObjectScript",
   "description": "InterSystems ObjectScript language support for Visual Studio Code",
-<<<<<<< HEAD
-  "version": "1.5.2022032101-SNAPSHOT",
-=======
-  "version": "1.6.1-SNAPSHOT",
->>>>>>> efee965a
+  "version": "1.7.2022040601-SNAPSHOT",
   "icon": "images/logo.png",
   "aiKey": "9cd75d51-697c-406c-a929-2bcf46e97c64",
   "categories": [
@@ -51,11 +47,7 @@
     }
   ],
   "engines": {
-<<<<<<< HEAD
-    "vscode": "^1.63.0"
-=======
     "vscode": "^1.66.0"
->>>>>>> efee965a
   },
   "enabledApiProposals": [
     "fileSearchProvider",
@@ -1080,11 +1072,6 @@
           "description": "Always show the server copy of a document in the ObjectScript Explorer.",
           "type": "boolean",
           "default": false
-        },
-        "objectscript.explorer.alwaysShowServerCopy": {
-          "description": "Always show the server copy of a document in the ObjectScript Explorer.",
-          "type": "boolean",
-          "default": false
         }
       }
     },
@@ -1215,23 +1202,14 @@
     "test": "node ./out/test/runTest.js",
     "lint": "eslint src/**",
     "lint-fix": "eslint --fix src/**",
-<<<<<<< HEAD
-    "download-api": "vscode-dts dev 1.65.0",
-=======
     "download-api": "vscode-dts dev 1.66.0",
->>>>>>> efee965a
     "postinstall": "npm run download-api"
   },
   "devDependencies": {
     "@types/glob": "^7.1.2",
     "@types/mocha": "^7.0.2",
-<<<<<<< HEAD
     "@types/node": "^14.18.0",
-    "@types/vscode": "^1.43.0",
-=======
-    "@types/node": "^14.0.14",
     "@types/vscode": "^1.66.0",
->>>>>>> efee965a
     "@types/ws": "^7.2.5",
     "@types/xmldom": "^0.1.29",
     "@typescript-eslint/eslint-plugin": "^4.32.0",
