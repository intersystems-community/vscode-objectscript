--- conflicted
+++ resolved
@@ -207,14 +207,12 @@
           "group": "objectscript@2"
         },
         {
-<<<<<<< HEAD
           "command": "vscode-objectscript.studio.actions",
           "when": "resourceScheme == isfs && vscode-objectscript.connectActive"
-=======
+        },
           "command": "vscode-objectscript.previewXml",
           "when": "editorLangId =~ /^xml/",
           "group": "objectscript@3"
->>>>>>> 760c2901
         },
         {
           "command": "vscode-objectscript.serverCommands.contextSourceControl",
