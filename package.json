{
  "name": "vscode-objectscript",
  "displayName": "InterSystems ObjectScript",
  "description": "InterSystems ObjectScript language support for Visual Studio Code",
  "version": "2.6.1-SNAPSHOT",
  "icon": "images/logo.png",
  "aiKey": "9cd75d51-697c-406c-a929-2bcf46e97c64",
  "categories": [
    "Programming Languages",
    "Other",
    "Snippets",
    "Debuggers",
    "Formatters"
  ],
  "keywords": [
    "objectscript",
    "intersystems",
    "debug"
  ],
  "repository": {
    "type": "git",
    "url": "https://github.com/intersystems-community/vscode-objectscript"
  },
  "license": "MIT",
  "publisher": "intersystems-community",
  "capabilities": {
    "untrustedWorkspaces": {
      "supported": true
    }
  },
  "contributors": [
    {
      "name": "Dmitry Maslennikov",
      "email": "mrdaimor@gmail.com"
    },
    {
      "name": "Nikita Savchenko",
      "email": "me@nikita.tk"
    },
    {
      "name": "Oleg Dmitrovich",
      "email": "doublefint@gmail.com"
    },
    {
      "name": "John Murray",
      "email": "johnm@georgejames.com"
    }
  ],
  "engines": {
    "vscode": "^1.66.0"
  },
  "enabledApiProposals": [
    "fileSearchProvider",
    "textSearchProvider"
  ],
  "activationEvents": [
    "onDebug",
    "workspaceContains:**/*.cls",
    "workspaceContains:**/*.mac",
    "workspaceContains:**/*.int",
    "workspaceContains:**/*.inc",
    "workspaceContains:**/*.csp",
    "workspaceContains:**/*.csr",
    "onCommand:vscode-objectscript.export",
    "onCommand:vscode-objectscript.compile",
    "onCommand:vscode-objectscript.viewOthers",
    "onCommand:vscode-objectscript.jumpToTagAndOffset",
    "onCommand:vscode-objectscript.previewXml",
    "onCommand:vscode-objectscript.explorer.refresh",
    "onCommand:vscode-objectscript.explorer.project.refresh",
    "onCommand:vscode-objectscript.explorer.open",
    "onCommand:vscode-objectscript.compileFolder",
    "onCommand:vscode-objectscript.importFolder",
    "onCommand:vscode-objectscript.addServerNamespaceToWorkspace",
    "onCommand:vscode-objectscript.connectFolderToServerNamespace",
    "onCommand:vscode-objectscript.hideExplorerForWorkspace",
    "onCommand:vscode-objectscript.showExplorerForWorkspace",
    "onCommand:vscode-objectscript.createProject",
    "onCommand:vscode-objectscript.deleteProject",
    "onCommand:vscode-objectscript.addItemsToProject",
    "onCommand:vscode-objectscript.removeItemsFromProject",
    "onCommand:vscode-objectscript.loadStudioSnippets",
    "onCommand:vscode-objectscript.loadStudioColors",
    "onCommand:vscode-objectscript.newFile.businessOperation",
    "onCommand:vscode-objectscript.newFile.bpl",
    "onCommand:vscode-objectscript.newFile.rule",
    "onCommand:vscode-objectscript.newFile.businessService",
    "onCommand:vscode-objectscript.newFile.dtl",
    "onCommand:vscode-objectscript.modifyWsFolder",
    "onCommand:vscode-objectscript.openErrorLocation",
    "onLanguage:objectscript",
    "onLanguage:objectscript-int",
    "onLanguage:objectscript-class",
    "onLanguage:objectscript-macros",
    "onLanguage:xml",
    "onView:ObjectScriptExplorer",
    "onView:ObjectScriptProjectsExplorer",
    "onFileSystem:isfs",
    "onFileSystem:isfs-readonly",
    "onFileSystem:objectscript",
    "onDebugInitialConfigurations",
    "onCustomEditor:vscode-objectscript.rule"
  ],
  "main": "./dist/extension",
  "browser": "./dist/web-extension",
  "contributes": {
    "viewsWelcome": [
      {
        "view": "explorer",
        "contents": "Begin local ObjectScript development by opening a folder or cloning a repository. Then switch to the new ObjectScript view in the Activity Bar.\nYou can also create a new workspace to [edit or view code directly on an InterSystems server](https://intersystems-community.github.io/vscode-objectscript/serverside/).\n[Choose Server and Namespace](command:vscode-objectscript.addServerNamespaceToWorkspace)"
      },
      {
        "view": "ObjectScriptExplorer",
        "contents": "Connect a local workspace folder to an [InterSystems server](https://intersystems-community.github.io/vscode-objectscript/serverside/) if you want to export or import ObjectScript code.\n[Choose Server and Namespace](command:vscode-objectscript.connectFolderToServerNamespace)\nOr [hide this ObjectScript view](command:vscode-objectscript.hideExplorerForWorkspace) if it is not needed for the current workspace.",
        "when": "vscode-objectscript.explorerRootCount == 0"
      },
      {
        "view": "ObjectScriptProjectsExplorer",
        "contents": "To view or edit projects, create a virual workspace folder to [edit or view code directly on an InterSystems server](https://intersystems-community.github.io/vscode-objectscript/serverside/).\n[Add Server Namespace to Workspace](command:vscode-objectscript.addServerNamespaceToWorkspace)",
        "when": "vscode-objectscript.projectsExplorerRootCount == 0 && workspaceFolderCount <= 0"
      },
      {
        "view": "ObjectScriptProjectsExplorer",
        "contents": "To view or edit projects, create a virual workspace folder to [edit or view code directly on an InterSystems server](https://intersystems-community.github.io/vscode-objectscript/serverside/).\n[Add Server Namespace to Workspace](command:vscode-objectscript.addServerNamespaceToWorkspace)\nOr connect a local workspace folder to an [InterSystems server](https://intersystems-community.github.io/vscode-objectscript/serverside/).\n[Choose Server and Namespace](command:vscode-objectscript.connectFolderToServerNamespace)",
        "when": "vscode-objectscript.projectsExplorerRootCount == 0 && workspaceFolderCount > 0"
      }
    ],
    "menus": {
      "commandPalette": [
        {
          "command": "vscode-objectscript.touchBar.compile",
          "when": "false"
        },
        {
          "command": "vscode-objectscript.touchBar.viewOthers",
          "when": "false"
        },
        {
          "command": "vscode-objectscript.compile",
          "when": "editorLangId =~ /^objectscript/ && vscode-objectscript.connectActive"
        },
        {
          "command": "vscode-objectscript.compileWithFlags",
          "when": "editorLangId =~ /^objectscript/ && vscode-objectscript.connectActive"
        },
        {
          "command": "vscode-objectscript.compileAll",
          "when": "vscode-objectscript.connectActive"
        },
        {
          "command": "vscode-objectscript.compileAllWithFlags",
          "when": "vscode-objectscript.connectActive"
        },
        {
          "command": "vscode-objectscript.viewOthers",
          "when": "vscode-objectscript.connectActive"
        },
        {
          "command": "vscode-objectscript.subclass",
          "when": "editorLangId =~ /^objectscript/ && vscode-objectscript.connectActive"
        },
        {
          "command": "vscode-objectscript.superclass",
          "when": "editorLangId =~ /^objectscript/ && vscode-objectscript.connectActive"
        },
        {
          "command": "vscode-objectscript.previewXml",
          "when": "editorLangId == xml && vscode-objectscript.connectActive"
        },
        {
          "command": "vscode-objectscript.explorer.export",
          "when": "false"
        },
        {
          "command": "vscode-objectscript.explorer.otherNamespace",
          "when": "false"
        },
        {
          "command": "vscode-objectscript.explorer.otherNamespaceClose",
          "when": "false"
        },
        {
          "command": "vscode-objectscript.explorer.showGenerated",
          "when": "false"
        },
        {
          "command": "vscode-objectscript.explorer.hideGenerated",
          "when": "false"
        },
        {
          "command": "vscode-objectscript.explorer.showSystem",
          "when": "false"
        },
        {
          "command": "vscode-objectscript.explorer.hideSystem",
          "when": "false"
        },
        {
          "command": "vscode-objectscript.compileFolder",
          "when": "false"
        },
        {
          "command": "vscode-objectscript.importFolder",
          "when": "false"
        },
        {
          "command": "vscode-objectscript.explorer.delete",
          "when": "false"
        },
        {
          "command": "vscode-objectscript.explorer.compile",
          "when": "false"
        },
        {
          "command": "vscode-objectscript.explorer.refresh",
          "when": "vscode-objectscript.connectActive"
        },
        {
          "command": "vscode-objectscript.explorer.project.refresh",
          "when": "vscode-objectscript.connectActive"
        },
        {
          "command": "vscode-objectscript.compileFolder",
          "when": "false"
        },
        {
          "command": "vscode-objectscript.serverCommands.sourceControl",
          "when": "vscode-objectscript.connectActive && resourceScheme == isfs || vscode-objectscript.connectActive && !editorIsOpen"
        },
        {
          "command": "vscode-objectscript.serverCommands.contextSourceControl",
          "when": "false"
        },
        {
          "command": "vscode-objectscript.serverCommands.other",
          "when": "vscode-objectscript.connectActive && resourceScheme =~ /^isfs(-readonly)?$/ || vscode-objectscript.connectActive && !editorIsOpen"
        },
        {
          "command": "vscode-objectscript.serverCommands.contextOther",
          "when": "false"
        },
        {
          "command": "vscode-objectscript.hideExplorerForWorkspace",
          "when": "config.objectscript.showExplorer"
        },
        {
          "command": "vscode-objectscript.showExplorerForWorkspace",
          "when": "!config.objectscript.showExplorer"
        },
        {
          "command": "vscode-objectscript.jumpToTagAndOffset",
          "when": "editorLangId == objectscript"
        },
        {
          "command": "vscode-objectscript.compileOnly",
          "when": "editorLangId =~ /^objectscript/ && vscode-objectscript.connectActive"
        },
        {
          "command": "vscode-objectscript.compileOnlyWithFlags",
          "when": "editorLangId =~ /^objectscript/ && vscode-objectscript.connectActive"
        },
        {
          "command": "vscode-objectscript.editOthers",
          "when": "editorLangId =~ /^objectscript/ && vscode-objectscript.connectActive"
        },
        {
          "command": "vscode-objectscript.showClassDocumentationPreview",
          "when": "editorLangId == objectscript-class && activeCustomEditorId == ''"
        },
        {
          "command": "vscode-objectscript.exportCurrentFile",
          "when": "resourceScheme == objectscript && vscode-objectscript.connectActive"
        },
        {
          "command": "vscode-objectscript.explorer.project.exportProjectContents",
          "when": "false"
        },
        {
          "command": "vscode-objectscript.explorer.project.compileProjectContents",
          "when": "false"
        },
        {
          "command": "vscode-objectscript.explorer.project.openOtherServerNs",
          "when": "false"
        },
        {
          "command": "vscode-objectscript.explorer.project.closeOtherServerNs",
          "when": "false"
        },
        {
          "command": "vscode-objectscript.explorer.project.addWorkspaceFolderForProject",
          "when": "false"
        },
        {
          "command": "vscode-objectscript.removeFromProject",
          "when": "false"
        },
        {
          "command": "vscode-objectscript.loadStudioSnippets",
          "when": "isWindows"
        },
        {
          "command": "vscode-objectscript.loadStudioColors",
          "when": "isWindows"
        },
        {
          "command": "vscode-objectscript.newFile.businessOperation",
          "when": "false"
        },
        {
          "command": "vscode-objectscript.newFile.bpl",
          "when": "false"
        },
        {
          "command": "vscode-objectscript.newFile.rule",
          "when": "false"
        },
        {
          "command": "vscode-objectscript.newFile.businessService",
          "when": "false"
        },
        {
          "command": "vscode-objectscript.newFile.dtl",
          "when": "false"
        },
        {
          "command": "vscode-objectscript.importLocalFilesServerSide",
          "when": "false"
        },
        {
          "command": "vscode-objectscript.showRESTDebugWebview",
<<<<<<< HEAD
          "when": "editorLangId =~ /^objectscript/ && vscode-objectscript.connectActive && activeCustomEditorId == ''"
=======
          "when": "editorLangId =~ /^objectscript/ && vscode-objectscript.connectActive"
        },
        {
          "command": "vscode-objectscript.modifyWsFolder",
          "when": "vscode-objectscript.connectActive && workspaceFolderCount != 0"
        },
        {
          "command": "vscode-objectscript.openErrorLocation",
          "when": "vscode-objectscript.connectActive && workspaceFolderCount != 0"
>>>>>>> 71cdb057
        }
      ],
      "view/title": [
        {
          "command": "vscode-objectscript.explorer.refresh",
          "when": "view == ObjectScriptExplorer",
          "group": "navigation"
        },
        {
          "command": "vscode-objectscript.explorer.project.refresh",
          "when": "view == ObjectScriptProjectsExplorer",
          "group": "navigation"
        },
        {
          "command": "vscode-objectscript.explorer.project.openOtherServerNs",
          "when": "view == ObjectScriptProjectsExplorer && vscode-objectscript.projectsExplorerRootCount > 0",
          "group": "navigation"
        }
      ],
      "view/item/context": [
        {
          "command": "vscode-objectscript.explorer.export",
          "when": "view == ObjectScriptExplorer && viewItem =~ /^dataNode:/",
          "group": "1_objectscript_modify"
        },
        {
          "command": "vscode-objectscript.explorer.export",
          "when": "view == ObjectScriptExplorer && viewItem =~ /^dataRootNode:(?!cspRootNode)/",
          "group": "1_objectscript_modify"
        },
        {
          "command": "vscode-objectscript.explorer.delete",
          "when": "view == ObjectScriptExplorer && viewItem =~ /^dataNode:/",
          "group": "1_objectscript_modify"
        },
        {
          "command": "vscode-objectscript.explorer.compile",
          "when": "view == ObjectScriptExplorer && viewItem =~ /^dataNode:/",
          "group": "1_objectscript_modify"
        },
        {
          "command": "vscode-objectscript.serverCommands.contextSourceControl",
          "when": "view =~ /^ObjectScript(Projects)?Explorer$/ && viewItem =~ /^dataNode:/",
          "group": "9_objectscript_servercommand@1"
        },
        {
          "command": "vscode-objectscript.serverCommands.contextOther",
          "when": "view =~ /^ObjectScript(Projects)?Explorer$/ && viewItem =~ /^dataNode:/",
          "group": "9_objectscript_servercommand@2"
        },
        {
          "command": "vscode-objectscript.explorer.otherNamespace",
          "when": "view == ObjectScriptExplorer && viewItem =~ /^serverNode((?!:extra:).)*$/",
          "group": "inline@30"
        },
        {
          "command": "vscode-objectscript.explorer.otherNamespaceClose",
          "when": "view == ObjectScriptExplorer && viewItem =~ /^serverNode.*:extra:/",
          "group": "inline@30"
        },
        {
          "command": "vscode-objectscript.explorer.showGenerated",
          "when": "view == ObjectScriptExplorer && viewItem =~ /^serverNode((?!:generated:).)*$/",
          "group": "inline@20"
        },
        {
          "command": "vscode-objectscript.explorer.hideGenerated",
          "when": "view == ObjectScriptExplorer && viewItem =~ /^serverNode.*:generated:/",
          "group": "inline@20"
        },
        {
          "command": "vscode-objectscript.explorer.showSystem",
          "when": "view == ObjectScriptExplorer && viewItem =~ /^serverNode((?!:(%SYS|system):).)*$/",
          "group": "inline@10"
        },
        {
          "command": "vscode-objectscript.explorer.hideSystem",
          "when": "view == ObjectScriptExplorer && viewItem =~ /^serverNode.*:system:/",
          "group": "inline@10"
        },
        {
          "command": "vscode-objectscript.addItemsToProject",
          "when": "view == ObjectScriptProjectsExplorer && viewItem =~ /^(dataNode:projectNode|dataRootNode)/",
          "group": "5_objectscript_prj@1"
        },
        {
          "command": "vscode-objectscript.removeFromProject",
          "when": "view == ObjectScriptProjectsExplorer && viewItem =~ /^dataNode(?!:projectNode$).*/",
          "group": "5_objectscript_prj@2"
        },
        {
          "command": "vscode-objectscript.removeItemsFromProject",
          "when": "view == ObjectScriptProjectsExplorer && viewItem == dataNode:projectNode",
          "group": "5_objectscript_prj@2"
        },
        {
          "command": "vscode-objectscript.createProject",
          "when": "view == ObjectScriptProjectsExplorer && viewItem =~ /^projectsServerNsNode/",
          "group": "5_objectscript_prj@3"
        },
        {
          "command": "vscode-objectscript.deleteProject",
          "when": "view == ObjectScriptProjectsExplorer && viewItem == dataNode:projectNode",
          "group": "5_objectscript_prj@4"
        },
        {
          "command": "vscode-objectscript.explorer.project.exportProjectContents",
          "when": "view == ObjectScriptProjectsExplorer && viewItem == dataNode:projectNode",
          "group": "5_objectscript_prj@5"
        },
        {
          "command": "vscode-objectscript.explorer.project.compileProjectContents",
          "when": "view == ObjectScriptProjectsExplorer && viewItem == dataNode:projectNode",
          "group": "5_objectscript_prj@6"
        },
        {
          "command": "vscode-objectscript.explorer.project.addWorkspaceFolderForProject",
          "when": "view == ObjectScriptProjectsExplorer && viewItem == dataNode:projectNode",
          "group": "5_objectscript_prj@7"
        },
        {
          "command": "vscode-objectscript.explorer.project.closeOtherServerNs",
          "when": "view == ObjectScriptProjectsExplorer && viewItem == projectsServerNsNode:extra",
          "group": "inline@10"
        }
      ],
      "editor/context": [
        {
          "command": "vscode-objectscript.viewOthers",
          "when": "vscode-objectscript.connectActive",
          "group": "objectscript@1"
        },
        {
          "command": "vscode-objectscript.editOthers",
          "when": "resourceScheme == file && editorLangId =~ /^objectscript/ && vscode-objectscript.connectActive",
          "group": "objectscript@2"
        },
        {
          "command": "vscode-objectscript.compile",
          "when": "editorLangId =~ /^objectscript/ && vscode-objectscript.connectActive",
          "group": "objectscript@3"
        },
        {
          "command": "vscode-objectscript.previewXml",
          "when": "editorLangId =~ /^xml/",
          "group": "objectscript@4"
        },
        {
          "command": "vscode-objectscript.serverCommands.contextSourceControl",
          "when": "resourceScheme == isfs && vscode-objectscript.connectActive",
          "group": "objectscript@5"
        },
        {
          "command": "vscode-objectscript.serverCommands.contextOther",
          "when": "resourceScheme =~ /^isfs(-readonly)?$/ && vscode-objectscript.connectActive",
          "group": "objectscript@6"
        },
        {
          "command": "vscode-objectscript.compileOnly",
          "when": "editorLangId =~ /^objectscript/ && vscode-objectscript.connectActive",
          "group": "objectscript@7"
        },
        {
          "command": "vscode-objectscript.exportCurrentFile",
          "when": "resourceScheme == objectscript && vscode-objectscript.connectActive",
          "group": "objectscript@8"
        },
        {
          "command": "vscode-objectscript.showRESTDebugWebview",
          "when": "editorLangId =~ /^objectscript/ && vscode-objectscript.connectActive && activeCustomEditorId == ''",
          "group": "objectscript@9"
        }
      ],
      "editor/title": [
        {
          "command": "vscode-objectscript.serverCommands.sourceControl",
          "group": "navigation@1",
          "when": "vscode-objectscript.connectActive && resourceScheme == isfs"
        },
        {
          "command": "vscode-objectscript.serverCommands.other",
          "group": "navigation@2",
          "when": "vscode-objectscript.connectActive && resourceScheme =~ /^isfs(-readonly)?$/"
        },
        {
          "command": "vscode-objectscript.showClassDocumentationPreview",
          "group": "navigation@3",
          "when": "editorLangId == objectscript-class && activeCustomEditorId == ''"
        }
      ],
      "editor/title/context": [
        {
          "command": "vscode-objectscript.showClassDocumentationPreview",
          "group": "1_open",
          "when": "resourceLangId == objectscript-class && activeCustomEditorId == ''"
        },
        {
          "command": "vscode-objectscript.showRESTDebugWebview",
          "group": "1_open",
          "when": "resourceLangId =~ /^objectscript/ && vscode-objectscript.connectActive && activeCustomEditorId == ''"
        }
      ],
      "touchBar": [
        {
          "command": "vscode-objectscript.touchBar.compile",
          "group": "objectscript.compile",
          "when": "editorLangId =~ /^objectscript/ && vscode-objectscript.connectActive"
        },
        {
          "command": "vscode-objectscript.touchBar.viewOthers",
          "group": "objectscript.viewOthers",
          "when": "vscode-objectscript.connectActive"
        }
      ],
      "explorer/context": [
        {
          "command": "vscode-objectscript.addServerNamespaceToWorkspace",
          "when": "explorerResourceIsFolder",
          "group": "2_workspace"
        },
        {
          "command": "vscode-objectscript.compileFolder",
          "when": "vscode-objectscript.connectActive && resourceScheme == file",
          "group": "objectscript_modify@1"
        },
        {
          "command": "vscode-objectscript.importFolder",
          "when": "vscode-objectscript.connectActive && resourceScheme == file",
          "group": "objectscript_modify@1"
        },
        {
          "command": "vscode-objectscript.serverCommands.contextSourceControl",
          "when": "resourceScheme == isfs && vscode-objectscript.connectActive",
          "group": "objectscript_servercommand@1"
        },
        {
          "command": "vscode-objectscript.serverCommands.contextOther",
          "when": "resourceScheme =~ /^isfs(-readonly)?$/ && vscode-objectscript.connectActive",
          "group": "objectscript_servercommand@2"
        },
        {
          "command": "vscode-objectscript.addItemsToProject",
          "when": "vscode-objectscript.connectActive && resourceScheme =~ /^isfs(-readonly)?$/ && resource =~ /project%3D/ && explorerResourceIsRoot",
          "group": "objectscript_prj@1"
        },
        {
          "command": "vscode-objectscript.removeFromProject",
          "when": "vscode-objectscript.connectActive && resourceScheme =~ /^isfs(-readonly)?$/ && resource =~ /project%3D/ && !explorerResourceIsRoot",
          "group": "objectscript_prj@2"
        },
        {
          "command": "vscode-objectscript.removeItemsFromProject",
          "when": "vscode-objectscript.connectActive && resourceScheme =~ /^isfs(-readonly)?$/ && resource =~ /project%3D/ && explorerResourceIsRoot",
          "group": "objectscript_prj@2"
        },
        {
          "command": "vscode-objectscript.importLocalFilesServerSide",
          "when": "vscode-objectscript.connectActive && resourceScheme == isfs && explorerResourceIsRoot",
          "group": "objectscript_modify@2"
        },
        {
          "command": "vscode-objectscript.modifyWsFolder",
          "when": "vscode-objectscript.connectActive && resourceScheme =~ /^isfs(-readonly)?$/ && explorerResourceIsRoot",
          "group": "objectscript_modify@3"
        }
      ],
      "file/newFile": [
        {
          "command": "vscode-objectscript.newFile.businessOperation",
          "when": "workspaceFolderCount != 0",
          "group": "file"
        },
        {
          "command": "vscode-objectscript.newFile.bpl",
          "when": "workspaceFolderCount != 0",
          "group": "file"
        },
        {
          "command": "vscode-objectscript.newFile.rule",
          "when": "workspaceFolderCount != 0",
          "group": "file"
        },
        {
          "command": "vscode-objectscript.newFile.businessService",
          "when": "workspaceFolderCount != 0",
          "group": "file"
        },
        {
          "command": "vscode-objectscript.newFile.dtl",
          "when": "workspaceFolderCount != 0",
          "group": "file"
        }
      ]
    },
    "languages": [
      {
        "id": "objectscript",
        "aliases": [
          "ObjectScript"
        ],
        "extensions": [
          ".mac"
        ],
        "icon": {
          "dark": "./images/fileIcon.svg",
          "light": "./images/fileIcon.svg"
        }
      },
      {
        "id": "objectscript-int",
        "aliases": [
          "ObjectScript INT"
        ],
        "extensions": [
          ".int"
        ],
        "icon": {
          "dark": "./images/fileIcon.svg",
          "light": "./images/fileIcon.svg"
        }
      },
      {
        "id": "objectscript-class",
        "aliases": [
          "ObjectScript Class"
        ],
        "extensions": [
          ".cls"
        ],
        "icon": {
          "dark": "./images/fileIcon.svg",
          "light": "./images/fileIcon.svg"
        }
      },
      {
        "id": "objectscript-macros",
        "aliases": [
          "ObjectScript Include"
        ],
        "extensions": [
          ".inc"
        ],
        "icon": {
          "dark": "./images/fileIcon.svg",
          "light": "./images/fileIcon.svg"
        }
      },
      {
        "id": "objectscript-csp",
        "aliases": [
          "ObjectScript CSP"
        ],
        "extensions": [
          ".csp",
          ".csr"
        ],
        "icon": {
          "dark": "./images/fileIcon.svg",
          "light": "./images/fileIcon.svg"
        }
      },
      {
        "id": "vscode-objectscript-output",
        "aliases": []
      },
      {
        "id": "objectscript-injection",
        "aliases": []
      },
      {
        "id": "objectscript-class-injection",
        "aliases": []
      }
    ],
    "grammars": [
      {
        "language": "objectscript",
        "scopeName": "source.objectscript",
        "path": "syntaxes/objectscript.tmLanguage.json",
        "embeddedLanguages": {
          "meta.embedded.block.sql": "sql",
          "text.html": "html",
          "text.js": "js"
        }
      },
      {
        "language": "objectscript-int",
        "scopeName": "source.objectscript",
        "path": "syntaxes/objectscript.tmLanguage.json"
      },
      {
        "language": "objectscript-class",
        "scopeName": "source.objectscript_class",
        "path": "syntaxes/objectscript-class.tmLanguage.json",
        "embeddedLanguages": {
          "meta.embedded.block.sql": "sql",
          "meta.embedded.block.objectscript": "objectscript",
          "text.xml": "xml",
          "text.html": "html",
          "text.js": "js"
        }
      },
      {
        "language": "objectscript-macros",
        "scopeName": "source.objectscript_macros",
        "path": "syntaxes/objectscript-macros.tmLanguage.json",
        "embeddedLanguages": {
          "meta.preprocessor.objectscript": "source.objectscript"
        }
      },
      {
        "language": "objectscript-csp",
        "scopeName": "source.objectscript_csp",
        "path": "syntaxes/objectscript-csp.tmLanguage.json"
      },
      {
        "language": "vscode-objectscript-output",
        "scopeName": "source.vscode_objectscript_output",
        "path": "syntaxes/vscode-objectscript-output.tmLanguage.json"
      },
      {
        "language": "objectscript-injection",
        "scopeName": "markdown.objectscript.codeblock",
        "path": "./syntaxes/objectscript_codeblock.json",
        "injectTo": [
          "text.html.markdown"
        ],
        "embeddedLanguages": {
          "meta.embedded.block.objectscript": "objectscript"
        }
      },
      {
        "language": "objectscript-class-injection",
        "scopeName": "markdown.objectscript_class.codeblock",
        "path": "./syntaxes/objectscript-class_codeblock.json",
        "injectTo": [
          "text.html.markdown"
        ],
        "embeddedLanguages": {
          "meta.embedded.block.objectscript_class": "objectscript-class"
        }
      }
    ],
    "snippets": [
      {
        "language": "objectscript-class",
        "path": "./snippets/objectscript-class.json"
      },
      {
        "language": "objectscript",
        "path": "./snippets/objectscript.json"
      },
      {
        "language": "objectscript-int",
        "path": "./snippets/objectscript-int.json"
      }
    ],
    "commands": [
      {
        "category": "ObjectScript",
        "command": "vscode-objectscript.export",
        "title": "Export Code from Server"
      },
      {
        "category": "ObjectScript",
        "command": "vscode-objectscript.compile",
        "title": "Import and Compile Current File"
      },
      {
        "category": "ObjectScript",
        "command": "vscode-objectscript.previewXml",
        "title": "Preview XML as UDL"
      },
      {
        "category": "ObjectScript",
        "command": "vscode-objectscript.compileWithFlags",
        "title": "Import and Compile Current File with Specified Flags..."
      },
      {
        "category": "ObjectScript",
        "command": "vscode-objectscript.compileAll",
        "title": "Compile All Namespace Files"
      },
      {
        "category": "ObjectScript",
        "command": "vscode-objectscript.compileAllWithFlags",
        "title": "Compile All Namespace Files with Specified Flags..."
      },
      {
        "command": "vscode-objectscript.explorer.export",
        "title": "Export",
        "category": "ObjectScript"
      },
      {
        "command": "vscode-objectscript.explorer.otherNamespace",
        "title": "View Another Namespace...",
        "icon": "$(add)",
        "category": "ObjectScript"
      },
      {
        "command": "vscode-objectscript.explorer.showGenerated",
        "title": "Show Generated Items",
        "icon": "$(server-process)",
        "category": "ObjectScript"
      },
      {
        "command": "vscode-objectscript.explorer.hideGenerated",
        "title": "Hide Generated Items",
        "icon": "$(server-process)",
        "category": "ObjectScript"
      },
      {
        "command": "vscode-objectscript.explorer.showSystem",
        "title": "Show System Items",
        "icon": "$(library)",
        "category": "ObjectScript"
      },
      {
        "command": "vscode-objectscript.explorer.hideSystem",
        "title": "Hide System Items",
        "icon": "$(library)",
        "category": "ObjectScript"
      },
      {
        "command": "vscode-objectscript.explorer.otherNamespaceClose",
        "title": "Close Namespace",
        "icon": "$(remove)",
        "category": "ObjectScript"
      },
      {
        "command": "vscode-objectscript.explorer.delete",
        "title": "Delete",
        "category": "ObjectScript"
      },
      {
        "command": "vscode-objectscript.explorer.compile",
        "title": "Compile",
        "category": "ObjectScript"
      },
      {
        "command": "vscode-objectscript.explorer.refresh",
        "title": "Refresh Explorer",
        "category": "ObjectScript",
        "icon": "$(refresh)"
      },
      {
        "command": "vscode-objectscript.explorer.project.refresh",
        "title": "Refresh Projects Explorer",
        "category": "ObjectScript",
        "icon": "$(refresh)"
      },
      {
        "category": "ObjectScript",
        "command": "vscode-objectscript.jumpToTagAndOffset",
        "title": "Jump to Tag + Offset"
      },
      {
        "category": "ObjectScript",
        "command": "vscode-objectscript.viewOthers",
        "enablement": "vscode-objectscript.connectActive",
        "title": "View Other"
      },
      {
        "category": "ObjectScript",
        "command": "vscode-objectscript.subclass",
        "enablement": "vscode-objectscript.connectActive",
        "title": "Go to Subclass..."
      },
      {
        "category": "ObjectScript",
        "command": "vscode-objectscript.superclass",
        "enablement": "vscode-objectscript.connectActive",
        "title": "Go to Superclass..."
      },
      {
        "command": "vscode-objectscript.touchBar.compile",
        "title": "➾¹₀⁰₁¹₀"
      },
      {
        "command": "vscode-objectscript.touchBar.viewOthers",
        "title": "↹"
      },
      {
        "category": "ObjectScript",
        "command": "vscode-objectscript.serverActions",
        "title": "Server Actions..."
      },
      {
        "category": "ObjectScript",
        "command": "vscode-objectscript.compileFolder",
        "title": "Import and Compile"
      },
      {
        "category": "ObjectScript",
        "command": "vscode-objectscript.importFolder",
        "title": "Import Without Compilation"
      },
      {
        "category": "ObjectScript",
        "command": "vscode-objectscript.serverCommands.sourceControl",
        "title": "Server Source Control...",
        "icon": "$(source-control)"
      },
      {
        "category": "ObjectScript",
        "command": "vscode-objectscript.serverCommands.contextSourceControl",
        "title": "Server Source Control..."
      },
      {
        "category": "ObjectScript",
        "command": "vscode-objectscript.serverCommands.other",
        "title": "Server Command Menu...",
        "icon": "$(server-environment)"
      },
      {
        "category": "ObjectScript",
        "command": "vscode-objectscript.serverCommands.contextOther",
        "title": "Server Command Menu..."
      },
      {
        "category": "ObjectScript",
        "command": "vscode-objectscript.addServerNamespaceToWorkspace",
        "title": "Add Server Namespace to Workspace..."
      },
      {
        "category": "ObjectScript",
        "command": "vscode-objectscript.connectFolderToServerNamespace",
        "title": "Connect Folder to Server Namespace..."
      },
      {
        "category": "ObjectScript",
        "command": "vscode-objectscript.hideExplorerForWorkspace",
        "title": "Hide Explorer for Workspace"
      },
      {
        "category": "ObjectScript",
        "command": "vscode-objectscript.showExplorerForWorkspace",
        "title": "Show Explorer for Workspace"
      },
      {
        "category": "ObjectScript",
        "command": "vscode-objectscript.compileOnly",
        "title": "Compile Current File"
      },
      {
        "category": "ObjectScript",
        "command": "vscode-objectscript.compileOnlyWithFlags",
        "title": "Compile Current File with Specified Flags..."
      },
      {
        "category": "ObjectScript",
        "command": "vscode-objectscript.editOthers",
        "title": "Edit Other"
      },
      {
        "category": "ObjectScript",
        "command": "vscode-objectscript.showClassDocumentationPreview",
        "title": "Show Class Documentation Preview",
        "icon": "$(open-preview)"
      },
      {
        "category": "ObjectScript",
        "command": "vscode-objectscript.exportCurrentFile",
        "title": "Export Current File from Server"
      },
      {
        "command": "vscode-objectscript.addItemsToProject",
        "title": "Add Items to Project...",
        "category": "ObjectScript"
      },
      {
        "command": "vscode-objectscript.removeItemsFromProject",
        "title": "Remove Items from Project...",
        "category": "ObjectScript"
      },
      {
        "command": "vscode-objectscript.removeFromProject",
        "title": "Remove from Project",
        "category": "ObjectScript"
      },
      {
        "command": "vscode-objectscript.createProject",
        "title": "Create Project",
        "category": "ObjectScript"
      },
      {
        "command": "vscode-objectscript.deleteProject",
        "title": "Delete Project",
        "category": "ObjectScript"
      },
      {
        "category": "ObjectScript",
        "command": "vscode-objectscript.explorer.project.exportProjectContents",
        "title": "Export Project Contents"
      },
      {
        "category": "ObjectScript",
        "command": "vscode-objectscript.explorer.project.compileProjectContents",
        "title": "Compile Project Contents"
      },
      {
        "category": "ObjectScript",
        "command": "vscode-objectscript.explorer.project.openOtherServerNs",
        "title": "View Projects in Another Server Namespace",
        "icon": "$(add)"
      },
      {
        "category": "ObjectScript",
        "command": "vscode-objectscript.explorer.project.closeOtherServerNs",
        "title": "Close Server Namespace",
        "icon": "$(remove)"
      },
      {
        "category": "ObjectScript",
        "command": "vscode-objectscript.explorer.project.addWorkspaceFolderForProject",
        "title": "Add Workspace Folder for Project"
      },
      {
        "category": "ObjectScript",
        "command": "vscode-objectscript.loadStudioSnippets",
        "title": "Load Studio Snippets"
      },
      {
        "category": "ObjectScript",
        "command": "vscode-objectscript.loadStudioColors",
        "title": "Load Studio Syntax Colors"
      },
      {
        "category": "ObjectScript",
        "command": "vscode-objectscript.newFile.businessOperation",
        "title": "Business Operation"
      },
      {
        "category": "ObjectScript",
        "command": "vscode-objectscript.newFile.bpl",
        "title": "Business Process"
      },
      {
        "category": "ObjectScript",
        "command": "vscode-objectscript.newFile.rule",
        "title": "Business Rule"
      },
      {
        "category": "ObjectScript",
        "command": "vscode-objectscript.newFile.businessService",
        "title": "Business Service"
      },
      {
        "category": "ObjectScript",
        "command": "vscode-objectscript.newFile.dtl",
        "title": "Data Transformation"
      },
      {
        "category": "ObjectScript",
        "command": "vscode-objectscript.importLocalFilesServerSide",
        "title": "Import Local Files..."
      },
      {
        "category": "ObjectScript",
        "command": "vscode-objectscript.showRESTDebugWebview",
        "title": "Debug REST Service..."
      },
      {
        "category": "ObjectScript",
        "command": "vscode-objectscript.modifyWsFolder",
        "title": "Modify Server-side Workspace Folder..."
      },
      {
        "category": "ObjectScript",
        "command": "vscode-objectscript.openErrorLocation",
        "title": "Open Error Location..."
      }
    ],
    "keybindings": [
      {
        "command": "vscode-objectscript.compile",
        "key": "Ctrl+F7",
        "mac": "Cmd+F7",
        "when": "editorLangId =~ /^objectscript/"
      },
      {
        "command": "vscode-objectscript.compileAll",
        "key": "Ctrl+Shift+F7",
        "mac": "Cmd+Shift+F7",
        "when": "editorLangId =~ /^objectscript/"
      },
      {
        "command": "vscode-objectscript.viewOthers",
        "key": "Ctrl+Shift+V",
        "mac": "Cmd+Shift+V",
        "when": "editorLangId =~ /^objectscript/"
      }
    ],
    "configuration": {
      "title": "InterSystems ObjectScript",
      "type": "object",
      "properties": {
        "objectscript.conn": {
          "type": "object",
          "description": "Server Access",
          "scope": "resource",
          "additionalProperties": false,
          "required": [
            "active"
          ],
          "properties": {
            "active": {
              "type": "boolean",
              "description": "Whether the connection is active.",
              "default": false
            },
            "server": {
              "type": "string",
              "pattern": "^[a-z0-9-._~]+$",
              "markdownDescription": "Server defined in `#intersystems.servers#`"
            },
            "host": {
              "type": "string",
              "description": "Hostname or IP address of the web server.",
              "anyOf": [
                {
                  "format": "hostname"
                },
                {
                  "format": "ipv4"
                },
                {
                  "format": "ipv6"
                }
              ],
              "default": "localhost"
            },
            "port": {
              "type": "integer",
              "description": "TCP port number the web server listens on.",
              "minimum": 1,
              "maximum": 65535
            },
            "ns": {
              "description": "Server namespace.",
              "type": "string",
              "default": "USER"
            },
            "username": {
              "type": "string",
              "description": "Username to connect as. If not set here it must be provided when connecting."
            },
            "password": {
              "type": "string",
              "description": "Password of username. If not set here it must be provided when connecting."
            },
            "https": {
              "description": "Use SSL/TLS to access the server.",
              "type": "boolean",
              "default": false
            },
            "links": {
              "description": "Extra links for the server command menu.",
              "type": "object",
              "patternProperties": {
                ".*": {
                  "type": "string",
                  "description": "Key is displayed on menu. Value is the uri to open. Several ${...} substitution symbols are supported in the value.",
                  "anyOf": [
                    {
                      "format": "uri"
                    },
                    {
                      "pattern": "^\\${serverUrl}/.*"
                    }
                  ]
                }
              }
            },
            "docker-compose": {
              "type": "object",
              "description": "Connect to server running in docker-compose.",
              "additionalProperties": false,
              "properties": {
                "service": {
                  "description": "Name of service in docker-compose.",
                  "type": "string"
                },
                "internalPort": {
                  "description": "Target port inside the service in docker-compose.",
                  "type": "number"
                },
                "file": {
                  "description": "Name of docker-compose file.",
                  "type": "string"
                },
                "envFile": {
                  "description": "Name of env-file for docker-compose configuration.",
                  "type": "string"
                }
              }
            }
          }
        },
        "objectscript.serverSourceControl.disableOtherActionTriggers": {
          "description": "Prevent server-side source control 'other action' triggers from firing.",
          "type": "boolean",
          "scope": "resource"
        },
        "objectscript.export": {
          "type": "object",
          "description": "Control what to export from the server into the local folder.",
          "scope": "resource",
          "default": {
            "folder": "src",
            "addCategory": false,
            "map": {},
            "atelier": true,
            "generated": false,
            "filter": "",
            "exactFilter": "",
            "category": "*",
            "noStorage": false,
            "dontExportIfNoChanges": false,
            "maxConcurrentConnections": 0,
            "mapped": true
          },
          "properties": {
            "folder": {
              "description": "Folder for exported source code within workspace. This setting is relative to the workspace folder root.",
              "type": "string"
            },
            "addCategory": {
              "description": "Add a category folder to the beginning of the export path.",
              "type": [
                "boolean",
                "object"
              ]
            },
            "map": {
              "markdownDescription": "Map file names before export, with regexp pattern as a key and replacement as a value (e.g. `{  \"%(.*)\": \"_$1\" }` to make % classes or routines use underscore prefix instead).",
              "type": "object",
              "examples": [
                {
                  "%(.*)": "_$1"
                }
              ],
              "patternProperties": {
                "\\(.*\\)": {
                  "type": "string",
                  "pattern": "\\$1"
                }
              },
              "properties": {
                "%(.*)": {
                  "description": "Catch any % items. Set value to `_$1` to replace `%` prefix with `_`",
                  "type": "string",
                  "pattern": "\\$1",
                  "default": "_$1"
                },
                "(.*)": {
                  "description": "Match everything. Set value to `$1` to leave unchanged",
                  "type": "string",
                  "pattern": "\\$1",
                  "default": "$1"
                }
              },
              "additionalProperties": false
            },
            "atelier": {
              "description": "Export source code as Atelier did it, with packages as subfolders. This setting only affects classes, routines, include files and DFI files.",
              "type": "boolean"
            },
            "generated": {
              "description": "Export generated source code files, such as INTs generated from classes.",
              "type": "boolean"
            },
            "filter": {
              "markdownDescription": "SQL filter to limit what to export. The filter is applied to document names using the [LIKE predicate](https://irisdocs.intersystems.com/irislatest/csp/docbook/DocBook.UI.Page.cls?KEY=RSQL_like) (i.e. `Name LIKE '%filter%'`).",
              "type": "string"
            },
            "exactFilter": {
              "markdownDescription": "SQL filter to limit what to export. The filter is applied to document names using the [LIKE predicate](https://irisdocs.intersystems.com/irislatest/csp/docbook/DocBook.UI.Page.cls?KEY=RSQL_like) (i.e. `Name LIKE 'exactFilter'`). If provided, `objectscript.export.filter` is ignored.",
              "type": "string"
            },
            "category": {
              "markdownDescription": "Category of source code to export: `CLS` = classes; `RTN` = routines; `CSP` = csp files; `OTH` = other. Default is `*` = all.",
              "type": [
                "string",
                "object"
              ]
            },
            "noStorage": {
              "description": "Strip the storage definition on export. Can be useful when working across multiple systems.",
              "type": "boolean"
            },
            "dontExportIfNoChanges": {
              "description": "Do not rewrite the local file if the content is identical to what came from the server.",
              "type": "boolean"
            },
            "maxConcurrentConnections": {
              "description": "Maximum number of concurrent export connections. (0 = unlimited)",
              "type": "number"
            },
            "mapped": {
              "description": "Export source code files mapped from a non-default database.",
              "type": "boolean"
            }
          }
        },
        "objectscript.showExplorer": {
          "type": "boolean",
          "default": true,
          "description": "Show the ObjectScript Explorer view."
        },
        "objectscript.compileFlags": {
          "type": "string",
          "default": "cuk",
          "markdownDescription": "Compilation flags. Common compilation flags are ***b*** (compile dependent classes), ***k*** (keep generated source code) and ***u*** (skip related up-to-date documents). For descriptions of all available flags and qualifiers, click [here](https://docs.intersystems.com/irislatest/csp/docbook/Doc.View.cls?KEY=RCOS_vsystem#RCOS_vsystem_flags_qualifiers)."
        },
        "objectscript.overwriteServerChanges": {
          "type": "boolean",
          "default": false,
          "description": "Overwrite a changed server version without confirmation when importing the local file."
        },
        "objectscript.autoPreviewXML": {
          "type": "boolean",
          "default": false,
          "description": "Automatically preview XML export files in UDL format."
        },
        "objectscript.format": {
          "type": "object",
          "description": "Formatting settings.",
          "properties": {
            "commandCase": {
              "anyOf": [
                "word",
                "upper",
                "lower"
              ],
              "default": "word",
              "description": "Case for commands."
            },
            "functionCase": {
              "anyOf": [
                "word",
                "upper",
                "lower"
              ],
              "default": "word",
              "description": "Case for system functions and system variables."
            }
          }
        },
        "objectscript.suppressCompileMessages": {
          "default": true,
          "type": "boolean",
          "description": "Suppress popup messages about successful compile."
        },
        "objectscript.suppressCompileErrorMessages": {
          "default": false,
          "type": "boolean",
          "description": "Suppress popup messages about errors during compile, but still focus on Output view."
        },
        "objectscript.serverSideEditing": {
          "default": false,
          "type": "boolean",
          "description": "Allow editing code directly on the server after opening it from ObjectScript Explorer."
        },
        "objectscript.debug.debugThisMethod": {
          "type": "boolean",
          "default": true,
          "markdownDescription": "Show inline `Debug` CodeLens action for ClassMethods and Routine Labels."
        },
        "objectscript.debug.copyToClipboard": {
          "type": "boolean",
          "default": true,
          "markdownDescription": "Show inline `Copy Invocation` CodeLens action for ClassMethods and Routine Labels."
        },
        "objectscript.studioActionDebugOutput": {
          "type": "boolean",
          "default": false,
          "description": "Output in JSON format the action that VS Code should perform as requested by the server."
        },
        "objectscript.ignoreInstallServerManager": {
          "type": "boolean",
          "default": false,
          "markdownDescription": "Do not offer to install the [intersystems-community.servermanager](https://marketplace.visualstudio.com/items?itemName=intersystems-community.servermanager) extension."
        },
        "objectscript.autoShowTerminal": {
          "description": "Automatically show terminal when connected to docker-compose.",
          "type": "boolean",
          "default": false
        },
        "objectscript.compileOnSave": {
          "description": "Automatically compile an InterSystems file when saved in the editor.",
          "type": "boolean",
          "default": true
        },
        "objectscript.multilineMethodArgs": {
          "markdownDescription": "List method arguments on multiple lines, if the server supports it. **NOTE:** Only supported on IRIS 2019.1.2, 2020.1.1+, 2021.1.0+ and subsequent versions! On all other versions, this setting will have no effect.",
          "type": "boolean",
          "default": false
        },
        "objectscript.openClassContracted": {
          "description": "Automatically collapse all class member folding ranges when a class is opened for the first time.",
          "type": "boolean",
          "default": false
        },
        "objectscript.explorer.alwaysShowServerCopy": {
          "description": "Always show the server copy of a document in the ObjectScript Explorer.",
          "type": "boolean",
          "default": false
        },
        "objectscript.projects.webAppFileExtensions": {
          "markdownDescription": "When browsing a virtual workspace folder that has a project query parameter, all files with these extensions will be automatically treated as web application files. Extensions added here will be appended to the default list and  should **NOT** include a dot. See the [Settings Reference documentation page](https://intersystems-community.github.io/vscode-objectscript/settings/#vscode-objectscript) for a list of extensions included by default.",
          "type": "array",
          "default": [],
          "uniqueItems": true,
          "items": {
            "type": "string",
            "pattern": "^[^.]+$"
          }
        },
        "objectscript.importOnSave": {
          "description": "Automatically save a client-side InterSystems file on the server when saved in the editor.",
          "type": "boolean",
          "default": true
        },
        "objectscript.showGeneratedFileDecorations": {
          "description": "Controls whether a badge is shown in the file explorer and open editors view for generated files.",
          "type": "boolean",
          "default": true
        }
      }
    },
    "views": {
      "ObjectScriptView": [
        {
          "id": "ObjectScriptExplorer",
          "name": "Explorer",
          "contextualTitle": "ObjectScript Explorer",
          "when": "workspaceFolderCount != 0 && config.objectscript.showExplorer == true"
        },
        {
          "id": "ObjectScriptProjectsExplorer",
          "name": "Projects",
          "contextualTitle": "InterSystems Projects",
          "when": "workspaceFolderCount != 0"
        }
      ]
    },
    "viewsContainers": {
      "activitybar": [
        {
          "icon": "images/InterSystems.svg",
          "id": "ObjectScriptView",
          "title": "ObjectScript"
        }
      ]
    },
    "breakpoints": [
      {
        "language": "objectscript"
      },
      {
        "language": "objectscript-int"
      },
      {
        "language": "objectscript-class"
      }
    ],
    "debuggers": [
      {
        "type": "objectscript",
        "label": "ObjectScript Debug",
        "program": "./out/debug/debugAdapter.js",
        "runtime": "node",
        "configurationAttributes": {
          "launch": {
            "required": [],
            "properties": {
              "program": {
                "type": "string",
                "description": "Class or routine to debug."
              }
            }
          },
          "attach": {
            "required": [],
            "properties": {
              "processId": {
                "type": [
                  "number",
                  "string"
                ],
                "description": "ID of the process to attach to.",
                "default": "${command:PickProcess}"
              },
              "system": {
                "type": "boolean",
                "description": "Enable attaching to system processes.",
                "default": false
              },
              "cspDebugId": {
                "type": [
                  "number",
                  "string"
                ],
                "description": "The CSP debug ID to use to identify the target process. If provided, 'processId' is ignored."
              }
            }
          }
        },
        "variables": {
          "PickProcess": "vscode-objectscript.pickProcess"
        },
        "initialConfigurations": [
          {
            "type": "objectscript",
            "request": "launch",
            "name": "XDebug"
          }
        ],
        "configurationSnippets": [
          {
            "label": "ObjectScript Debug: Run current routine",
            "description": "A new configuration for 'debugging' a user selected ObjectScript routine.",
            "body": {
              "type": "objectscript",
              "request": "launch",
              "name": "ObjectScript Run current routine",
              "program": "^\"\\${file}\""
            }
          }
        ]
      }
    ],
    "resourceLabelFormatters": [
      {
        "scheme": "isfs",
        "authority": "*",
        "formatting": {
          "label": "${authority}:${path}",
          "separator": "/"
        }
      },
      {
        "scheme": "isfs-readonly",
        "authority": "*",
        "formatting": {
          "label": "${authority}:${path}",
          "separator": "/"
        }
      },
      {
        "scheme": "objectscript",
        "authority": "*",
        "formatting": {
          "label": "${path} (read-only)",
          "separator": "/"
        }
      }
    ],
    "customEditors": [
      {
        "viewType": "vscode-objectscript.rule",
        "displayName": "Rule Editor",
        "selector": [
          {
            "filenamePattern": "*.cls"
          }
        ],
        "priority": "option"
      }
    ]
  },
  "scripts": {
    "vscode:prepublish": "webpack --mode production",
    "webpack": "webpack --mode development",
    "webpack-dev": "webpack --mode development --watch",
    "package": "vsce package",
    "compile": "webpack --mode production && tsc -p ./",
    "test-compile": "webpack --mode development && tsc -p ./",
    "watch": "tsc -w -p ./tsconfig.json",
    "pretest": "npm run test-compile",
    "test": "node ./out/test/runTest.js",
    "lint": "eslint src/**",
    "lint-fix": "eslint --fix src/**",
    "download-api": "vscode-dts dev 1.66.0",
    "postinstall": "npm run download-api"
  },
  "devDependencies": {
    "@types/glob": "^7.1.2",
    "@types/istextorbinary": "2.3.1",
    "@types/mocha": "^7.0.2",
    "@types/node": "^14.18.0",
    "@types/vscode": "^1.66.0",
    "@types/ws": "^7.2.5",
    "@types/xmldom": "^0.1.29",
    "@typescript-eslint/eslint-plugin": "^4.32.0",
    "@typescript-eslint/parser": "^4.32.0",
    "@vscode/test-electron": "^2.1.5",
    "eslint": "^7.32.0",
    "eslint-config-airbnb-base": "^14.2.1",
    "eslint-config-prettier": "^6.11.0",
    "eslint-plugin-import": "^2.24.2",
    "eslint-plugin-jsx-a11y": "^6.3.1",
    "eslint-plugin-node": "^11.1.0",
    "eslint-plugin-prettier": "^3.1.4",
    "eslint-plugin-promise": "^4.2.1",
    "mocha": "^9.1.3",
    "path-browserify": "^1.0.1",
    "prettier": "^2.0.5",
    "ts-loader": "^7.0.5",
    "typescript": "^4.4.3",
    "vscode-debugadapter-testsupport": "^1.41.0",
    "vscode-dts": "^0.3.2",
    "webpack": "^5.27.1",
    "webpack-cli": "^4.5.0"
  },
  "dependencies": {
    "@xmldom/xmldom": "^0.8.3",
    "await-notify": "^1.0.1",
    "core-js": "^3.6.5",
    "domexception": "^2.0.1",
    "glob": "^7.1.6",
    "iconv-lite": "^0.6.0",
    "istextorbinary": "^6.0.0",
    "mkdirp": "^1.0.4",
    "node-cmd": "^5.0.0",
    "node-fetch-cjs": "3.1.1",
    "vscode-cache": "^0.3.0",
    "vscode-debugadapter": "^1.41.0",
    "vscode-debugprotocol": "^1.41.0",
    "vscode-extension-telemetry": "^0.1.6",
    "ws": "^7.4.6"
  }
}<|MERGE_RESOLUTION|>--- conflicted
+++ resolved
@@ -329,10 +329,7 @@
         },
         {
           "command": "vscode-objectscript.showRESTDebugWebview",
-<<<<<<< HEAD
           "when": "editorLangId =~ /^objectscript/ && vscode-objectscript.connectActive && activeCustomEditorId == ''"
-=======
-          "when": "editorLangId =~ /^objectscript/ && vscode-objectscript.connectActive"
         },
         {
           "command": "vscode-objectscript.modifyWsFolder",
@@ -341,7 +338,6 @@
         {
           "command": "vscode-objectscript.openErrorLocation",
           "when": "vscode-objectscript.connectActive && workspaceFolderCount != 0"
->>>>>>> 71cdb057
         }
       ],
       "view/title": [
