{
  "name": "vscode-objectscript",
  "displayName": "InterSystems ObjectScript",
  "description": "InterSystems ObjectScript language support for Visual Studio Code",
<<<<<<< HEAD
  "version": "1.5.2022022302-SNAPSHOT",
=======
  "version": "1.4.4-SNAPSHOT",
>>>>>>> d17ab90f
  "icon": "images/logo.png",
  "aiKey": "9cd75d51-697c-406c-a929-2bcf46e97c64",
  "categories": [
    "Programming Languages",
    "Other",
    "Snippets",
    "Debuggers",
    "Formatters"
  ],
  "keywords": [
    "objectscript",
    "intersystems",
    "debug"
  ],
  "repository": {
    "type": "git",
    "url": "https://github.com/intersystems-community/vscode-objectscript"
  },
  "license": "MIT",
  "publisher": "intersystems-community",
  "capabilities": {
    "untrustedWorkspaces": {
      "supported": true
    }
  },
  "contributors": [
    {
      "name": "Dmitry Maslennikov",
      "email": "mrdaimor@gmail.com"
    },
    {
      "name": "Nikita Savchenko",
      "email": "me@nikita.tk"
    },
    {
      "name": "Oleg Dmitrovich",
      "email": "doublefint@gmail.com"
    },
    {
      "name": "John Murray",
      "email": "johnm@georgejames.com"
    }
  ],
  "engines": {
    "vscode": "^1.63.0"
  },
  "enabledApiProposals": [
    "fileSearchProvider",
    "textSearchProvider",
    "outputChannelLanguage"
  ],
  "activationEvents": [
    "onDebug",
    "workspaceContains:**/*.cls",
    "workspaceContains:**/*.mac",
    "workspaceContains:**/*.int",
    "workspaceContains:**/*.inc",
    "workspaceContains:**/*.csp",
    "workspaceContains:**/*.csr",
    "onCommand:vscode-objectscript.export",
    "onCommand:vscode-objectscript.compile",
    "onCommand:vscode-objectscript.viewOthers",
    "onCommand:vscode-objectscript.jumpToTagAndOffset",
    "onCommand:vscode-objectscript.previewXml",
    "onCommand:vscode-objectscript.explorer.refresh",
    "onCommand:vscode-objectscript.explorer.open",
    "onCommand:vscode-objectscript.compileFolder",
    "onCommand:vscode-objectscript.importFolder",
    "onCommand:vscode-objectscript.addServerNamespaceToWorkspace",
    "onCommand:vscode-objectscript.connectFolderToServerNamespace",
    "onCommand:vscode-objectscript.hideExplorerForWorkspace",
    "onCommand:vscode-objectscript.showExplorerForWorkspace",
    "onLanguage:objectscript",
    "onLanguage:objectscript-int",
    "onLanguage:objectscript-class",
    "onLanguage:objectscript-macros",
    "onLanguage:xml",
    "onView:ObjectScriptExplorer",
    "onFileSystem:isfs",
    "onFileSystem:isfs-readonly",
    "onFileSystem:objectscript",
    "onDebugInitialConfigurations"
  ],
  "main": "./dist/extension",
  "browser": "./dist/web-extension",
  "contributes": {
    "viewsWelcome": [
      {
        "view": "explorer",
        "contents": "Begin local ObjectScript development by opening a folder or cloning a repository. Then switch to the new ObjectScript view in the Activity Bar.\nYou can also create a new workspace to [edit or view code directly on an InterSystems server](https://intersystems-community.github.io/vscode-objectscript/serverside/).\n[Choose Server and Namespace](command:vscode-objectscript.addServerNamespaceToWorkspace)",
        "when": "!isWeb"
      },
      {
        "view": "ObjectScriptExplorer",
        "contents": "Connect a workspace folder to an [InterSystems server](https://intersystems-community.github.io/vscode-objectscript/serverside/) if you want to export or import ObjectScript code.\n[Choose Server and Namespace](command:vscode-objectscript.connectFolderToServerNamespace)\nOr [hide this ObjectScript view](command:vscode-objectscript.hideExplorerForWorkspace) if it is not needed for the current workspace.",
        "when": "vscode-objectscript.explorerRootCount == 0"
      }
    ],
    "menus": {
      "commandPalette": [
        {
          "command": "vscode-objectscript.touchBar.compile",
          "when": "false"
        },
        {
          "command": "vscode-objectscript.touchBar.viewOthers",
          "when": "false"
        },
        {
          "command": "vscode-objectscript.compile",
          "when": "editorLangId =~ /^objectscript/ && vscode-objectscript.connectActive"
        },
        {
          "command": "vscode-objectscript.compileWithFlags",
          "when": "editorLangId =~ /^objectscript/ && vscode-objectscript.connectActive"
        },
        {
          "command": "vscode-objectscript.compileAll",
          "when": "vscode-objectscript.connectActive"
        },
        {
          "command": "vscode-objectscript.compileAllWithFlags",
          "when": "vscode-objectscript.connectActive"
        },
        {
          "command": "vscode-objectscript.viewOthers",
          "when": "vscode-objectscript.connectActive"
        },
        {
          "command": "vscode-objectscript.subclass",
          "when": "editorLangId =~ /^objectscript/ && vscode-objectscript.connectActive"
        },
        {
          "command": "vscode-objectscript.superclass",
          "when": "editorLangId =~ /^objectscript/ && vscode-objectscript.connectActive"
        },
        {
          "command": "vscode-objectscript.previewXml",
          "when": "editorLangId == xml && vscode-objectscript.connectActive"
        },
        {
          "command": "vscode-objectscript.explorer.export",
          "when": "false"
        },
        {
          "command": "vscode-objectscript.explorer.otherNamespace",
          "when": "false"
        },
        {
          "command": "vscode-objectscript.explorer.otherNamespaceClose",
          "when": "false"
        },
        {
          "command": "vscode-objectscript.explorer.showGenerated",
          "when": "false"
        },
        {
          "command": "vscode-objectscript.explorer.hideGenerated",
          "when": "false"
        },
        {
          "command": "vscode-objectscript.explorer.showSystem",
          "when": "false"
        },
        {
          "command": "vscode-objectscript.explorer.hideSystem",
          "when": "false"
        },
        {
          "command": "vscode-objectscript.compileFolder",
          "when": "false"
        },
        {
          "command": "vscode-objectscript.importFolder",
          "when": "false"
        },
        {
          "command": "vscode-objectscript.explorer.delete",
          "when": "false"
        },
        {
          "command": "vscode-objectscript.explorer.compile",
          "when": "false"
        },
        {
          "command": "vscode-objectscript.explorer.refresh",
          "when": "vscode-objectscript.connectActive"
        },
        {
          "command": "vscode-objectscript.compileFolder",
          "when": "false"
        },
        {
          "command": "vscode-objectscript.serverCommands.sourceControl",
          "when": "vscode-objectscript.connectActive && resourceScheme == isfs || vscode-objectscript.connectActive && !editorIsOpen"
        },
        {
          "command": "vscode-objectscript.serverCommands.contextSourceControl",
          "when": "false"
        },
        {
          "command": "vscode-objectscript.serverCommands.other",
          "when": "vscode-objectscript.connectActive && resourceScheme =~ /^isfs(-readonly)?$/ || vscode-objectscript.connectActive && !editorIsOpen"
        },
        {
          "command": "vscode-objectscript.serverCommands.contextOther",
          "when": "false"
        },
        {
          "command": "vscode-objectscript.hideExplorerForWorkspace",
          "when": "config.objectscript.showExplorer"
        },
        {
          "command": "vscode-objectscript.showExplorerForWorkspace",
          "when": "!config.objectscript.showExplorer"
        },
        {
          "command": "vscode-objectscript.jumpToTagAndOffset",
          "when": "editorLangId == objectscript"
        },
        {
          "command": "vscode-objectscript.compileOnly",
          "when": "editorLangId =~ /^objectscript/ && vscode-objectscript.connectActive"
        },
        {
          "command": "vscode-objectscript.compileOnlyWithFlags",
          "when": "editorLangId =~ /^objectscript/ && vscode-objectscript.connectActive"
        },
        {
          "command": "vscode-objectscript.editOthers",
          "when": "editorLangId =~ /^objectscript/ && vscode-objectscript.connectActive"
        },
        {
          "command": "vscode-objectscript.showClassDocumentationPreview",
          "when": "editorLangId == objectscript-class"
        },
        {
          "command": "vscode-objectscript.exportCurrentFile",
          "when": "resourceScheme == objectscript && vscode-objectscript.connectActive"
        }
      ],
      "view/title": [
        {
          "command": "vscode-objectscript.explorer.refresh",
          "when": "view == ObjectScriptExplorer",
          "group": "navigation"
        }
      ],
      "view/item/context": [
        {
          "command": "vscode-objectscript.explorer.export",
          "when": "view == ObjectScriptExplorer && viewItem =~ /^dataNode:/"
        },
        {
          "command": "vscode-objectscript.explorer.export",
          "when": "view == ObjectScriptExplorer && viewItem =~ /^dataRootNode:(?!cspRootNode)/"
        },
        {
          "command": "vscode-objectscript.explorer.delete",
          "when": "view == ObjectScriptExplorer && viewItem =~ /^dataNode:/"
        },
        {
          "command": "vscode-objectscript.explorer.compile",
          "when": "view == ObjectScriptExplorer && viewItem =~ /^dataNode:/"
        },
        {
          "command": "vscode-objectscript.serverCommands.contextSourceControl",
          "when": "view == ObjectScriptExplorer && viewItem =~ /^dataNode:/"
        },
        {
          "command": "vscode-objectscript.serverCommands.contextOther",
          "when": "view == ObjectScriptExplorer && viewItem =~ /^dataNode:/"
        },
        {
          "command": "vscode-objectscript.explorer.otherNamespace",
          "when": "view == ObjectScriptExplorer && viewItem =~ /^serverNode((?!:extra:).)*$/",
          "group": "inline@30"
        },
        {
          "command": "vscode-objectscript.explorer.otherNamespaceClose",
          "when": "view == ObjectScriptExplorer && viewItem =~ /^serverNode.*:extra:/",
          "group": "inline@30"
        },
        {
          "command": "vscode-objectscript.explorer.showGenerated",
          "when": "view == ObjectScriptExplorer && viewItem =~ /^serverNode((?!:generated:).)*$/",
          "group": "inline@20"
        },
        {
          "command": "vscode-objectscript.explorer.hideGenerated",
          "when": "view == ObjectScriptExplorer && viewItem =~ /^serverNode.*:generated:/",
          "group": "inline@20"
        },
        {
          "command": "vscode-objectscript.explorer.showSystem",
          "when": "view == ObjectScriptExplorer && viewItem =~ /^serverNode((?!:(%SYS|system):).)*$/",
          "group": "inline@10"
        },
        {
          "command": "vscode-objectscript.explorer.hideSystem",
          "when": "view == ObjectScriptExplorer && viewItem =~ /^serverNode.*:system:/",
          "group": "inline@10"
        }
      ],
      "editor/context": [
        {
          "command": "vscode-objectscript.viewOthers",
          "when": "vscode-objectscript.connectActive",
          "group": "objectscript@1"
        },
        {
          "command": "vscode-objectscript.editOthers",
          "when": "resourceScheme == file && editorLangId =~ /^objectscript/ && vscode-objectscript.connectActive",
          "group": "objectscript@2"
        },
        {
          "command": "vscode-objectscript.compile",
          "when": "editorLangId =~ /^objectscript/ && vscode-objectscript.connectActive",
          "group": "objectscript@3"
        },
        {
          "command": "vscode-objectscript.previewXml",
          "when": "editorLangId =~ /^xml/",
          "group": "objectscript@4"
        },
        {
          "command": "vscode-objectscript.serverCommands.contextSourceControl",
          "when": "resourceScheme == isfs && vscode-objectscript.connectActive",
          "group": "objectscript@5"
        },
        {
          "command": "vscode-objectscript.serverCommands.contextOther",
          "when": "resourceScheme =~ /^isfs(-readonly)?$/ && vscode-objectscript.connectActive",
          "group": "objectscript@6"
        },
        {
          "command": "vscode-objectscript.compileOnly",
          "when": "editorLangId =~ /^objectscript/ && vscode-objectscript.connectActive",
          "group": "objectscript@7"
        },
        {
          "command": "vscode-objectscript.exportCurrentFile",
          "when": "resourceScheme == objectscript && vscode-objectscript.connectActive",
          "group": "objectscript@8"
        }
      ],
      "editor/title": [
        {
          "command": "vscode-objectscript.serverCommands.sourceControl",
          "group": "navigation@1",
          "when": "vscode-objectscript.connectActive && resourceScheme == isfs"
        },
        {
          "command": "vscode-objectscript.serverCommands.other",
          "group": "navigation@2",
          "when": "vscode-objectscript.connectActive && resourceScheme =~ /^isfs(-readonly)?$/"
        },
        {
          "command": "vscode-objectscript.showClassDocumentationPreview",
          "group": "navigation@3",
          "when": "editorLangId == objectscript-class"
        }
      ],
      "editor/title/context": [
        {
          "command": "vscode-objectscript.showClassDocumentationPreview",
          "group": "1_open",
          "when": "resourceLangId == objectscript-class"
        }
      ],
      "touchBar": [
        {
          "command": "vscode-objectscript.touchBar.compile",
          "group": "objectscript.compile",
          "when": "editorLangId =~ /^objectscript/ && vscode-objectscript.connectActive"
        },
        {
          "command": "vscode-objectscript.touchBar.viewOthers",
          "group": "objectscript.viewOthers",
          "when": "vscode-objectscript.connectActive"
        }
      ],
      "explorer/context": [
        {
          "command": "vscode-objectscript.addServerNamespaceToWorkspace",
          "when": "explorerResourceIsFolder",
          "group": "2_workspace"
        },
        {
          "command": "vscode-objectscript.compileFolder",
          "when": "vscode-objectscript.connectActive && resourceScheme == file",
          "group": "objectscript@1"
        },
        {
          "command": "vscode-objectscript.importFolder",
          "when": "vscode-objectscript.connectActive && resourceScheme == file",
          "group": "objectscript@1"
        },
        {
          "command": "vscode-objectscript.serverCommands.contextSourceControl",
          "when": "resourceScheme == isfs && vscode-objectscript.connectActive",
          "group": "objectscript@2"
        },
        {
          "command": "vscode-objectscript.serverCommands.contextOther",
          "when": "resourceScheme =~ /^isfs(-readonly)?$/ && vscode-objectscript.connectActive",
          "group": "objectscript@3"
        }
      ]
    },
    "languages": [
      {
        "id": "objectscript",
        "aliases": [
          "ObjectScript"
        ],
        "extensions": [
          ".mac"
        ],
        "icon": {
          "dark": "./images/fileIcon.svg",
          "light": "./images/fileIcon.svg"
        }
      },
      {
        "id": "objectscript-int",
        "aliases": [
          "ObjectScript INT"
        ],
        "extensions": [
          ".int"
        ],
        "icon": {
          "dark": "./images/fileIcon.svg",
          "light": "./images/fileIcon.svg"
        }
      },
      {
        "id": "objectscript-class",
        "aliases": [
          "ObjectScript Class"
        ],
        "extensions": [
          ".cls"
        ],
        "icon": {
          "dark": "./images/fileIcon.svg",
          "light": "./images/fileIcon.svg"
        }
      },
      {
        "id": "objectscript-macros",
        "aliases": [
          "ObjectScript Include"
        ],
        "extensions": [
          ".inc"
        ],
        "icon": {
          "dark": "./images/fileIcon.svg",
          "light": "./images/fileIcon.svg"
        }
      },
      {
        "id": "objectscript-csp",
        "aliases": [
          "ObjectScript CSP"
        ],
        "extensions": [
          ".csp",
          ".csr"
        ],
        "icon": {
          "dark": "./images/fileIcon.svg",
          "light": "./images/fileIcon.svg"
        }
      },
      {
        "id": "vscode-objectscript-output",
        "aliases": []
      }
    ],
    "grammars": [
      {
        "language": "objectscript",
        "scopeName": "source.objectscript",
        "path": "syntaxes/objectscript.tmLanguage.json",
        "embeddedLanguages": {
          "meta.embedded.block.sql": "sql",
          "text.html": "html",
          "text.js": "js"
        }
      },
      {
        "language": "objectscript-int",
        "scopeName": "source.objectscript",
        "path": "syntaxes/objectscript.tmLanguage.json"
      },
      {
        "language": "objectscript-class",
        "scopeName": "source.objectscript_class",
        "path": "syntaxes/objectscript-class.tmLanguage.json",
        "embeddedLanguages": {
          "meta.embedded.block.sql": "sql",
          "meta.embedded.block.objectscript": "objectscript",
          "text.xml": "xml",
          "text.html": "html",
          "text.js": "js"
        }
      },
      {
        "language": "objectscript-macros",
        "scopeName": "source.objectscript_macros",
        "path": "syntaxes/objectscript-macros.tmLanguage.json",
        "embeddedLanguages": {
          "meta.preprocessor.objectscript": "source.objectscript"
        }
      },
      {
        "language": "objectscript-csp",
        "scopeName": "source.objectscript_csp",
        "path": "syntaxes/objectscript-csp.tmLanguage.json"
      },
      {
        "language": "vscode-objectscript-output",
        "scopeName": "source.vscode_objectscript_output",
        "path": "syntaxes/vscode-objectscript-output.tmLanguage.json"
      }
    ],
    "snippets": [
      {
        "language": "objectscript-class",
        "path": "./snippets/objectscript-class.json"
      },
      {
        "language": "objectscript",
        "path": "./snippets/objectscript.json"
      },
      {
        "language": "objectscript-int",
        "path": "./snippets/objectscript-int.json"
      }
    ],
    "commands": [
      {
        "category": "ObjectScript",
        "command": "vscode-objectscript.export",
        "title": "Export Code from Server",
        "enablement": "!isWeb"
      },
      {
        "category": "ObjectScript",
        "command": "vscode-objectscript.compile",
        "title": "Import and Compile Current File"
      },
      {
        "category": "ObjectScript",
        "command": "vscode-objectscript.previewXml",
        "title": "Preview XML as UDL"
      },
      {
        "category": "ObjectScript",
        "command": "vscode-objectscript.compileWithFlags",
        "title": "Import and Compile Current File with Specified Flags..."
      },
      {
        "category": "ObjectScript",
        "command": "vscode-objectscript.compileAll",
        "title": "Compile All Namespace Files"
      },
      {
        "category": "ObjectScript",
        "command": "vscode-objectscript.compileAllWithFlags",
        "title": "Compile All Namespace Files with Specified Flags..."
      },
      {
        "command": "vscode-objectscript.explorer.export",
        "title": "Export",
        "category": "ObjectScript"
      },
      {
        "command": "vscode-objectscript.explorer.otherNamespace",
        "title": "View Another Namespace...",
        "icon": "$(add)",
        "category": "ObjectScript"
      },
      {
        "command": "vscode-objectscript.explorer.showGenerated",
        "title": "Show Generated Items",
        "icon": "$(server-process)",
        "category": "ObjectScript"
      },
      {
        "command": "vscode-objectscript.explorer.hideGenerated",
        "title": "Hide Generated Items",
        "icon": "$(server-process)",
        "category": "ObjectScript"
      },
      {
        "command": "vscode-objectscript.explorer.showSystem",
        "title": "Show System Items",
        "icon": "$(library)",
        "category": "ObjectScript"
      },
      {
        "command": "vscode-objectscript.explorer.hideSystem",
        "title": "Hide System Items",
        "icon": "$(library)",
        "category": "ObjectScript"
      },
      {
        "command": "vscode-objectscript.explorer.otherNamespaceClose",
        "title": "Close Namespace",
        "icon": "$(remove)",
        "category": "ObjectScript"
      },
      {
        "command": "vscode-objectscript.explorer.delete",
        "title": "Delete",
        "category": "ObjectScript"
      },
      {
        "command": "vscode-objectscript.explorer.compile",
        "title": "Compile",
        "category": "ObjectScript"
      },
      {
        "command": "vscode-objectscript.explorer.refresh",
        "title": "Refresh Explorer",
        "category": "ObjectScript",
        "icon": "$(refresh)"
      },
      {
        "category": "ObjectScript",
        "command": "vscode-objectscript.jumpToTagAndOffset",
        "title": "Jump to Tag + Offset"
      },
      {
        "category": "ObjectScript",
        "command": "vscode-objectscript.viewOthers",
        "enablement": "vscode-objectscript.connectActive",
        "title": "View Other"
      },
      {
        "category": "ObjectScript",
        "command": "vscode-objectscript.subclass",
        "enablement": "vscode-objectscript.connectActive",
        "title": "Go to Subclass..."
      },
      {
        "category": "ObjectScript",
        "command": "vscode-objectscript.superclass",
        "enablement": "vscode-objectscript.connectActive",
        "title": "Go to Superclass..."
      },
      {
        "command": "vscode-objectscript.touchBar.compile",
        "title": "➾¹₀⁰₁¹₀"
      },
      {
        "command": "vscode-objectscript.touchBar.viewOthers",
        "title": "↹"
      },
      {
        "category": "ObjectScript",
        "command": "vscode-objectscript.serverActions",
        "title": "Server Actions...",
        "enablement": "!isWeb"
      },
      {
        "category": "ObjectScript",
        "command": "vscode-objectscript.compileFolder",
        "title": "Import and Compile"
      },
      {
        "category": "ObjectScript",
        "command": "vscode-objectscript.importFolder",
        "title": "Import Without Compilation"
      },
      {
        "category": "ObjectScript",
        "command": "vscode-objectscript.serverCommands.sourceControl",
        "title": "Server Source Control...",
        "icon": "$(source-control)"
      },
      {
        "category": "ObjectScript",
        "command": "vscode-objectscript.serverCommands.contextSourceControl",
        "title": "Server Source Control..."
      },
      {
        "category": "ObjectScript",
        "command": "vscode-objectscript.serverCommands.other",
        "title": "Server Command Menu...",
        "icon": "$(server-environment)"
      },
      {
        "category": "ObjectScript",
        "command": "vscode-objectscript.serverCommands.contextOther",
        "title": "Server Command Menu..."
      },
      {
        "category": "ObjectScript",
        "command": "vscode-objectscript.addServerNamespaceToWorkspace",
        "title": "Add Server Namespace to Workspace...",
        "enablement": "!isWeb"
      },
      {
        "category": "ObjectScript",
        "command": "vscode-objectscript.connectFolderToServerNamespace",
        "title": "Connect Folder to Server Namespace...",
        "enablement": "!isWeb"
      },
      {
        "category": "ObjectScript",
        "command": "vscode-objectscript.hideExplorerForWorkspace",
        "title": "Hide Explorer for Workspace",
        "enablement": "!isWeb"
      },
      {
        "category": "ObjectScript",
        "command": "vscode-objectscript.showExplorerForWorkspace",
        "title": "Show Explorer for Workspace"
      },
      {
        "category": "ObjectScript",
        "command": "vscode-objectscript.compileOnly",
        "title": "Compile Current File"
      },
      {
        "category": "ObjectScript",
        "command": "vscode-objectscript.compileOnlyWithFlags",
        "title": "Compile Current File with Specified Flags..."
      },
      {
        "category": "ObjectScript",
        "command": "vscode-objectscript.editOthers",
        "title": "Edit Other"
      },
      {
        "category": "ObjectScript",
        "command": "vscode-objectscript.showClassDocumentationPreview",
        "title": "Show Class Documentation Preview",
        "enablement": "!isWeb",
        "icon": "$(open-preview)"
      },
      {
        "category": "ObjectScript",
        "command": "vscode-objectscript.exportCurrentFile",
        "title": "Export Current File from Server",
        "enablement": "!isWeb"
      }
    ],
    "keybindings": [
      {
        "command": "vscode-objectscript.compile",
        "key": "Ctrl+F7",
        "mac": "Cmd+F7",
        "when": "!isWeb && editorLangId =~ /^objectscript/"
      },
      {
        "command": "vscode-objectscript.compileAll",
        "key": "Ctrl+Shift+F7",
        "mac": "Cmd+Shift+F7",
        "when": "!isWeb && editorLangId =~ /^objectscript/"
      },
      {
        "command": "vscode-objectscript.viewOthers",
        "key": "Ctrl+Shift+V",
        "mac": "Cmd+Shift+V",
        "when": "!isWeb && editorLangId =~ /^objectscript/"
      }
    ],
    "configuration": {
      "title": "InterSystems ObjectScript",
      "type": "object",
      "properties": {
        "objectscript.conn": {
          "type": "object",
          "description": "Server Access",
          "scope": "resource",
          "additionalProperties": false,
          "required": [
            "active"
          ],
          "properties": {
            "active": {
              "type": "boolean",
              "description": "Whether the connection is active.",
              "default": false
            },
            "server": {
              "type": "string",
              "pattern": "^[a-z0-9-._~]+$",
              "markdownDescription": "Server defined in `#intersystems.servers#`"
            },
            "host": {
              "type": "string",
              "description": "Hostname or IP address of the web server.",
              "anyOf": [
                {
                  "format": "hostname"
                },
                {
                  "format": "ipv4"
                },
                {
                  "format": "ipv6"
                }
              ],
              "default": "localhost"
            },
            "port": {
              "type": "integer",
              "description": "TCP port number the web server listens on.",
              "minimum": 1,
              "maximum": 65535
            },
            "ns": {
              "description": "Server namespace.",
              "type": "string",
              "default": "USER"
            },
            "username": {
              "type": "string",
              "description": "Username to connect as. If not set here it must be provided when connecting."
            },
            "password": {
              "type": "string",
              "description": "Password of username. If not set here it must be provided when connecting."
            },
            "https": {
              "description": "Use SSL/TLS to access the server.",
              "type": "boolean",
              "default": false
            },
            "links": {
              "description": "Extra links for the server command menu.",
              "type": "object",
              "patternProperties": {
                ".*": {
                  "type": "string",
                  "description": "Key is displayed on menu. Value is the uri to open. Several ${...} substitution symbols are supported in the value.",
                  "anyOf": [
                    {
                      "format": "uri"
                    },
                    {
                      "pattern": "^\\${serverUrl}/.*"
                    }
                  ]
                }
              }
            },
            "docker-compose": {
              "type": "object",
              "description": "Connect to server running in docker-compose.",
              "additionalProperties": false,
              "properties": {
                "service": {
                  "description": "Name of service in docker-compose.",
                  "type": "string"
                },
                "internalPort": {
                  "description": "Target port inside the service in docker-compose.",
                  "type": "number"
                },
                "file": {
                  "description": "Name of docker-compose file.",
                  "type": "string"
                },
                "envFile": {
                  "description": "Name of env-file for docker-compose configuration.",
                  "type": "string"
                }
              }
            }
          }
        },
        "objectscript.serverSourceControl.disableOtherActionTriggers": {
          "description": "Prevent server-side source control 'other action' triggers from firing.",
          "type": "boolean",
          "scope": "resource"
        },
        "objectscript.export": {
          "type": "object",
          "description": "Control what to export from the server into the local folder.",
          "scope": "resource",
          "default": {
            "folder": "src",
            "addCategory": false,
            "map": {},
            "atelier": true,
            "generated": false,
            "filter": "",
            "category": "*",
            "noStorage": false,
            "dontExportIfNoChanges": false,
            "maxConcurrentConnections": 0
          },
          "properties": {
            "folder": {
              "description": "Folder for exported source code within workspace.",
              "type": "string"
            },
            "addCategory": {
              "description": "Add a category folder to the beginning of the export path.",
              "type": [
                "boolean",
                "object"
              ]
            },
            "map": {
              "markdownDescription": "Map file names before export, with regexp pattern as a key and replacement as a value (e.g. `{  \"%(.*)\": \"_$1\" }` to make % classes or routines use underscore prefix instead).",
              "type": "object",
              "examples": [
                {
                  "%(.*)": "_$1"
                }
              ],
              "patternProperties": {
                "\\(.*\\)": {
                  "type": "string",
                  "pattern": "\\$1"
                }
              },
              "properties": {
                "%(.*)": {
                  "description": "Catch any % items. Set value to `_$1` to replace `%` prefix with `_`",
                  "type": "string",
                  "pattern": "\\$1",
                  "default": "_$1"
                },
                "(.*)": {
                  "description": "Match everything. Set value to `$1` to leave unchanged",
                  "type": "string",
                  "pattern": "\\$1",
                  "default": "$1"
                }
              },
              "additionalProperties": false
            },
            "atelier": {
              "description": "Export source code as Atelier did it, with packages as subfolders.",
              "type": "boolean"
            },
            "generated": {
              "description": "Export generated source code files, such as INTs generated from classes.",
              "type": "boolean"
            },
            "filter": {
              "markdownDescription": "SQL filter to limit what to export. The filter is applied to document names using the [LIKE predicate](https://irisdocs.intersystems.com/irislatest/csp/docbook/DocBook.UI.Page.cls?KEY=RSQL_like) (i.e. `Name LIKE '%filter%'`).",
              "type": "string"
            },
            "category": {
              "markdownDescription": "Category of source code to export: `CLS` = classes; `RTN` = routines; `CSP` = csp files; `OTH` = other. Default is `*` = all.",
              "type": [
                "string",
                "object"
              ]
            },
            "noStorage": {
              "description": "Strip the storage definition on export. Can be useful when working across multiple systems.",
              "type": "boolean"
            },
            "dontExportIfNoChanges": {
              "description": "Do not rewrite the local file if the content is identical to what came from the server.",
              "type": "boolean"
            },
            "maxConcurrentConnections": {
              "description": "Maximum number of concurrent export connections. (0 = unlimited)",
              "type": "number"
            }
          }
        },
        "objectscript.showExplorer": {
          "type": "boolean",
          "default": true,
          "description": "Show the ObjectScript Explorer view."
        },
        "objectscript.compileFlags": {
          "type": "string",
          "default": "cuk",
          "markdownDescription": "Compilation flags. Common compilation flags are ***b*** (compile dependent classes), ***k*** (keep generated source code) and ***u*** (skip related up-to-date documents). For descriptions of all available flags and qualifiers, click [here](https://docs.intersystems.com/irislatest/csp/docbook/Doc.View.cls?KEY=RCOS_vsystem#RCOS_vsystem_flags_qualifiers)."
        },
        "objectscript.overwriteServerChanges": {
          "type": "boolean",
          "default": false,
          "description": "Overwrite a changed server version without confirmation when importing the local file."
        },
        "objectscript.autoPreviewXML": {
          "type": "boolean",
          "default": false,
          "description": "Automatically preview XML export files in UDL format."
        },
        "objectscript.format": {
          "type": "object",
          "description": "Formatting settings.",
          "properties": {
            "commandCase": {
              "anyOf": [
                "word",
                "upper",
                "lower"
              ],
              "default": "word",
              "description": "Case for commands."
            },
            "functionCase": {
              "anyOf": [
                "word",
                "upper",
                "lower"
              ],
              "default": "word",
              "description": "Case for system functions and system variables."
            }
          }
        },
        "objectscript.suppressCompileMessages": {
          "default": true,
          "type": "boolean",
          "description": "Suppress popup messages about successful compile."
        },
        "objectscript.suppressCompileErrorMessages": {
          "default": false,
          "type": "boolean",
          "description": "Suppress popup messages about errors during compile, but still focus on Output view."
        },
        "objectscript.serverSideEditing": {
          "default": false,
          "type": "boolean",
          "description": "Allow editing code directly on the server after opening it from ObjectScript Explorer."
        },
        "objectscript.debug.debugThisMethod": {
          "type": "boolean",
          "default": true,
          "markdownDescription": "Show inline `Debug this method` CodeLens action for ClassMethods."
        },
        "objectscript.studioActionDebugOutput": {
          "type": "boolean",
          "default": false,
          "description": "Output in JSON format the action that VS Code should perform as requested by the server."
        },
        "objectscript.ignoreInstallServerManager": {
          "type": "boolean",
          "default": false,
          "markdownDescription": "Do not offer to install the [intersystems-community.servermanager](https://marketplace.visualstudio.com/items?itemName=intersystems-community.servermanager) extension."
        },
        "objectscript.autoShowTerminal": {
          "description": "Automatically show terminal when connected to docker-compose.",
          "type": "boolean",
          "default": false
        },
        "objectscript.compileOnSave": {
          "description": "Automatically compile an InterSystems file when saved in the editor.",
          "type": "boolean",
          "default": true
        },
        "objectscript.multilineMethodArgs": {
          "markdownDescription": "List method arguments on multiple lines, if the server supports it. **NOTE:** Only supported on IRIS 2019.1.2, 2020.1.1+, 2021.1.0+ and subsequent versions! On all other versions, this setting will have no effect.",
          "type": "boolean",
          "default": false
        },
        "objectscript.openClassContracted": {
          "description": "Automatically collapse all folding ranges when a class is opened for the first time.",
          "type": "boolean",
          "default": false
        }
      }
    },
    "views": {
      "ObjectScriptView": [
        {
          "id": "ObjectScriptExplorer",
          "name": "Explorer",
          "when": "!isWeb && workspaceFolderCount != 0 && config.objectscript.showExplorer == true"
        }
      ]
    },
    "viewsContainers": {
      "activitybar": [
        {
          "icon": "images/InterSystems.svg",
          "id": "ObjectScriptView",
          "title": "ObjectScript"
        }
      ]
    },
    "breakpoints": [
      {
        "language": "objectscript"
      },
      {
        "language": "objectscript-int"
      },
      {
        "language": "objectscript-class"
      }
    ],
    "debuggers": [
      {
        "type": "objectscript",
        "label": "ObjectScript Debug",
        "program": "./out/debug/debugAdapter.js",
        "runtime": "node",
        "when": "!isWeb",
        "configurationAttributes": {
          "launch": {
            "required": [],
            "properties": {
              "program": {
                "type": "string",
                "description": "Class or routine to debug."
              }
            }
          },
          "attach": {
            "required": [],
            "properties": {
              "processId": {
                "type": [
                  "number",
                  "string"
                ],
                "description": "ID of process to attach to.",
                "default": "${command:PickProcess}"
              },
              "system": {
                "type": "boolean",
                "description": "Enable to attach to system process.",
                "default": false
              }
            }
          }
        },
        "variables": {
          "PickProcess": "vscode-objectscript.pickProcess"
        },
        "initialConfigurations": [
          {
            "type": "objectscript",
            "request": "launch",
            "name": "XDebug"
          }
        ],
        "configurationSnippets": [
          {
            "label": "ObjectScript Debug: Run current routine",
            "description": "A new configuration for 'debugging' a user selected ObjectScript routine.",
            "body": {
              "type": "objectscript",
              "request": "launch",
              "name": "ObjectScript Run current routine",
              "program": "^\"\\${file}\""
            }
          }
        ]
      }
    ],
    "resourceLabelFormatters": [
      {
        "scheme": "isfs",
        "authority": "*",
        "formatting": {
          "label": "${authority}:${path}",
          "separator": "/"
        }
      },
      {
        "scheme": "isfs-readonly",
        "authority": "*",
        "formatting": {
          "label": "${authority}:${path}",
          "separator": "/"
        }
      },
      {
        "scheme": "objectscript",
        "authority": "*",
        "formatting": {
          "label": "${path} (read-only)",
          "separator": "/"
        }
      }
    ]
  },
  "scripts": {
    "vscode:prepublish": "webpack --mode production",
    "webpack": "webpack --mode development",
    "webpack-dev": "webpack --mode development --watch",
    "package": "vsce package",
    "compile": "webpack --mode production && tsc -p ./",
    "test-compile": "webpack --mode development && tsc -p ./",
    "watch": "tsc -w -p ./tsconfig.json",
    "pretest": "npm run test-compile",
    "test": "node ./out/test/runTest.js",
    "lint": "eslint src/**",
    "lint-fix": "eslint --fix src/**",
    "download-api": "vscode-dts dev",
    "postinstall": "npm run download-api"
  },
  "devDependencies": {
    "@types/glob": "^7.1.2",
    "@types/mocha": "^7.0.2",
    "@types/node": "^14.18.0",
    "@types/vscode": "^1.43.0",
    "@types/ws": "^7.2.5",
    "@types/xmldom": "^0.1.29",
    "@typescript-eslint/eslint-plugin": "^4.32.0",
    "@typescript-eslint/parser": "^4.32.0",
    "eslint": "^7.32.0",
    "eslint-config-airbnb-base": "^14.2.1",
    "eslint-config-prettier": "^6.11.0",
    "eslint-plugin-import": "^2.24.2",
    "eslint-plugin-jsx-a11y": "^6.3.1",
    "eslint-plugin-node": "^11.1.0",
    "eslint-plugin-prettier": "^3.1.4",
    "eslint-plugin-promise": "^4.2.1",
    "mocha": "^9.1.3",
    "path-browserify": "^1.0.1",
    "prettier": "^2.0.5",
    "ts-loader": "^7.0.5",
    "typescript": "^4.4.3",
    "vscode-debugadapter-testsupport": "^1.41.0",
    "vscode-dts": "^0.3.2",
    "vscode-test": "^1.4.0",
    "webpack": "^5.27.1",
    "webpack-cli": "^4.5.0"
  },
  "dependencies": {
    "@xmldom/xmldom": "^0.7.5",
    "await-notify": "^1.0.1",
    "core-js": "^3.6.5",
    "domexception": "^2.0.1",
    "glob": "^7.1.6",
    "iconv-lite": "^0.6.0",
    "mkdirp": "^1.0.4",
    "node-fetch-cjs": "3.1.1",
    "vscode-cache": "^0.3.0",
    "vscode-debugadapter": "^1.41.0",
    "vscode-debugprotocol": "^1.41.0",
    "vscode-extension-telemetry": "^0.1.6",
    "ws": "^7.4.6"
  }
}<|MERGE_RESOLUTION|>--- conflicted
+++ resolved
@@ -2,11 +2,7 @@
   "name": "vscode-objectscript",
   "displayName": "InterSystems ObjectScript",
   "description": "InterSystems ObjectScript language support for Visual Studio Code",
-<<<<<<< HEAD
   "version": "1.5.2022022302-SNAPSHOT",
-=======
-  "version": "1.4.4-SNAPSHOT",
->>>>>>> d17ab90f
   "icon": "images/logo.png",
   "aiKey": "9cd75d51-697c-406c-a929-2bcf46e97c64",
   "categories": [
